import _find from 'lodash/find';
import _forEach from 'lodash/forEach';
import _has from 'lodash/has';
import _isEmpty from 'lodash/isEmpty';
import _isNil from 'lodash/isNil';
import _map from 'lodash/map';
import _random from 'lodash/random';
import BaseCollection from '../../base/BaseCollection';
import StandardRouteModel from './StandardRouteModel';
import { PROCEDURE_TYPE } from '../../constants/aircraftConstants';

/**
 * Accept `sids` or `stars` data from an airport json file and create a collection of model objects.
 *
 * Provides and interface to reason about a `StandardRoute`, defined as either a SID or STAR.
 * Creates a `StandardRouteModel` for each route defined in the StandardRoute.
 *
 * @class StandardRouteCollection
 * @extends BaseCollection
 */
export default class StandardRouteCollection extends BaseCollection {
    /**
     * @constructor
     * @param standardRouteEnum {object}
     * @param procedureType {PROCEDURE_TYPE}
     */
    /* istanbul ignore next */
    constructor(standardRouteEnum, procedureType) {
        super();

        if (typeof standardRouteEnum === 'undefined') {
            return;
        }

        if (!_has(PROCEDURE_TYPE, procedureType)) {
            throw new TypeError('Invalid PROCEDURE_TYPE passed to StandardRouteCollection. Expected one of PROCEDURE_TYPE ' +
                `but received: ${procedureType}`
            );
        }

        /**
         * Inherited from `BaseCollection`
         *
         * @property _items
         * @type {array}
         * @default []
         * @private
         */
        // this._items = [];

        /**
         * Inherited from `BaseCollection`
         *
         * @property length
         * @type {number}
         * @default -1
         */
        // this.length = -1;

        /**
         *
         * @property _type
         * @type {PROCEDURE_TYPE}
         * @default ''
         * @private
         */
        this._type = procedureType;

        /**
         * Current cache of found routes, organized by `ICAO.ENTRY.EXIT` strings
         *
         * By leveraging this cache, we are able to pre-find routes for verification,
         * but also store them so subsequent finds return from the cache.
         *
         * @property _cache
         * @type {Object}
         * @default {}
         */
        this._cache = {};

        return this._init(standardRouteEnum);
    }

    // TODO: refactor into a reusable class that can be fed an `item` and will be consumed by the `CanvasController`
    /**
     * Return an identifier and a list of fixes in the order in which they should be drawn.
     *
     * Pulled directly from an airport json `draw` definition per route.
     *
     * @property draw
     * @return {array}
     */
    get draw() {
        /* istanbul ignore next */
        return _map(this._items, (item) => {
            const sidForCanvas = {};
            sidForCanvas.identifier = item.icao;

            if (!_isEmpty(item.draw)) {
                sidForCanvas.draw = item.draw;
            }

            return sidForCanvas;
        });
    }

    /**
     * Lifecycle method. Should be run only once on instantiation.
     *
     * @for StandardRouteCollection
     * @method _init
     * @param standardRouteEnum {object}
     * @private
     */
    _init(standardRouteEnum) {
        this._addRouteListToCollection(standardRouteEnum);

        return this;
    }

    /**
     * Destroy the current instance
     *
     * @for StandardRouteCollection
     * @method destroy
     */
    destroy() {
        this._items = [];

        return this;
    }

    /**
<<<<<<< HEAD
     * Finds a list of fixes for the entry and body segments of a given route
     *
     * Used primarily in `SpawnPatterns` for calculating initial heading of arriving aircraft
     *
     * @for StandardRouteCollection
     * @method findEntryAndBodyFixesForRoute
     * @param icao {string}
     * @param entryFixName {string}
     * @return {array}
     */
    findEntryAndBodyFixesForRoute(icao, entryFixName) {
        if (!icao) {
            return;
        }

        const route = this.findRouteByIcao(icao);

        return route.findFixesAndRestrictionsForEntryAndBody(entryFixName);
    }

    /**
=======
>>>>>>> 4b95526a
     * Find a list of `StandardWaypointModel`s for a specific route
     *
     * Acts as a fascade for `_findRouteOrAddToCache`.
     *
     * @for StandardRouteCollection
     * @method findRouteWaypointsForRouteByEntryAndExit
     * @param icao {string}
     * @param entry {string}
     * @param exit {string}
     * @param isPreSpawn {boolean} flag used to determine if distances between waypoints should be calculated
     * @return {array<StandardRouteWaypointModel>}
     */
    findRouteWaypointsForRouteByEntryAndExit(icao, entry, exit, isPreSpawn) {
        if (!icao) {
            return;
        }

        return this._findRouteOrAddToCache(icao, entry, exit, isPreSpawn);
    }

    /**
     * Find a list of `StandardWaypointModel`s for a specific route
     *
     * @for StandardRouteCollection
     * @method generateFmsWaypointModelsForRoute
     * @param icao {string}
     * @param entry {string}
     * @param exit {string}
     * @return {array<WaypointModel>}
     */
    generateFmsWaypointModelsForRoute(icao, entry, exit) {
        const isPreSpawn = false;
        const standardRouteWaypointModels = this.findRouteWaypointsForRouteByEntryAndExit(
            icao,
            entry,
            exit,
            isPreSpawn
        );
        const result = _map(standardRouteWaypointModels, (model) => model.toWaypointModel());

        return result;
    }

    /**
     * Find a random name of an `exitPoint` segment that exists within the collection.
     *
     * @deprecated
     * @for StandardRouteCollection
     * @method findRandomExitPointForSIDIcao
     * @param icao {string}
     * @return {string}
     */
    findRandomExitPointForSIDIcao(icao) {
        const sid = this.findRouteByIcao(icao);

        // if sid doesnt have any exit points it ends at fix for which the SID is named
        if (!sid.hasExitPoints()) {
            return sid.icao;
        }

        // if has exitPoints, return a randomly selected one from a list of exitFixNames
        const exitPointIcaos = sid.gatherExitPointNames();
        const maxIndex = exitPointIcaos.length - 1;
        const randomIndex = _random(0, maxIndex);

        return exitPointIcaos[randomIndex];
    }

    /**
     * Find a `StandardRouteModel` within the collection given an `icao`
     *
     * @for StandardRouteCollection
     * @method findRouteByIcao
     * @param icao {string}
     * @return {StandardRouteModel|null}
     */
    findRouteByIcao(icao = '') {
        return _find(this._items, { icao: icao.toUpperCase() });
    }

    /**
     * @for StandardRouteCollection
     * @method hasRoute
     * @param routeName {string}
     * @return {boolean}
     */
    hasRoute(routeName) {
        return !_isNil(this.findRouteByIcao(routeName));
    }

    /**
     * Add a list of sids to the collection
     *
     * @for StandardRouteCollection
     * @method _addRouteListToCollection
     * @param routeList {object}
     * @private
     */
    _addRouteListToCollection(routeList) {
        _forEach(routeList, (route) => {
            const routeModel = new StandardRouteModel(route);

            this._addRouteModelToCollection(routeModel);
            this._generateSuffixRouteModels(route);
        });

        return this;
    }

    /**
     * Add a `StandardRouteModel` to the collection and update length.
     *
     * @for StandardRouteCollection
     * @method _addRouteModelToCollection
     * @param routeModel {StandardRouteModel}
     * @private
     */
    _addRouteModelToCollection(routeModel) {
        if (!(routeModel instanceof StandardRouteModel)) {
            // eslint-disable-next-line max-len
            throw new TypeError(`Expected routeModel to be an instance of StandardRouteModel, instead received ${routeModel}`);
        }

        this._items.push(routeModel);

        return this;
    }

    /**
     * Create additional `StandardRouteModel` objects for each suffix defined for a route
     *
     * This gives us access to a `StandardRouteModel` for each suffix and allows us
     * to use existing apis to work with each model.
     *
     * @for StandardRouteCollection
     * @method _generateSuffixRouteModels
     * @param route {object}
     */
    _generateSuffixRouteModels(route) {
        if (!_has(route, 'suffix')) {
            return;
        }

        _forEach(route.suffix, (suffix, key) => {
            const suffixRouteModel = new StandardRouteModel(route, key);

            this._addRouteModelToCollection(suffixRouteModel);
        });
    }

    /**
     * Find the requested route in `_cache` or find the route and add it t the cache
     *
     * Allows a route to be validated by first finding them and then adding it to the _cache.
     * Imprpves performance by not having to search for routes that have already been found.
     *
     * @for StandardRouteCollection
     * @method _findRouteOrAddToCache
     * @param icao {string}
     * @param entry {string}
     * @param exit {string}
     * @param isPreSpawn {boolean} flag used to determine if distances between waypoints should be calculated
     * @return {array<StandardRouteWaypointModel>}
     */
    _findRouteOrAddToCache(icao, entry, exit, isPreSpawn) {
        const cacheKey = this._generateCacheKey(icao, entry, exit);

        if (!_isNil(this._cache[cacheKey]) && !isPreSpawn) {
            return this._cache[cacheKey];
        }

        return this._findRouteWaypointModels(icao, entry, exit, isPreSpawn, cacheKey);
    }

    /**
     * Find a list of `StandardRouteWaypointModel` objects for a given route
     *
     * This method should only be it if the requested route doesn't already
     * exist in `#_cache`
     *
     * A route should only ever be searched for once, subsequent searches
     * should be returned from `#_cache`
     *
     * @for StandardRouteCollection
     * @method _findRouteWaypointModels
     * @param icao {string}
     * @param entry {string}
     * @param exit {string}
     * @param isPreSpawn {boolean} flag used to determine if distances between waypoints should be calculated
     * @param cacheKey {string}    the key used to store the found route in `#_cache`
     * @return {function|array<StandardRouteWaypointModel>}
     */
    _findRouteWaypointModels(icao, entry, exit, isPreSpawn, cacheKey) {
        const uppercaseIcao = icao.toUpperCase();
        const routeModel = this.findRouteByIcao(uppercaseIcao);

        if (typeof routeModel === 'undefined') {
            // TODO: there will need to be some feedback here but should still fail quietly
            return;
        }

        if (routeModel.hasSuffix(uppercaseIcao)) {
            return this._findAndCacheRouteWithSuffix(routeModel, uppercaseIcao, entry, exit, isPreSpawn);
        }

        const routeWaypoints = routeModel.findStandardRouteWaypointModelsForEntryAndExit(entry, exit, isPreSpawn);
        this._cache[cacheKey] = routeWaypoints;

        return routeWaypoints;
    }

    /**
     * Extract an `icao` and `suffix` from a passed in icao and call `._findRouteOrAddToCache()`
     *
     * An `icaoWithSuffix` will contain the icao and an exit segmentName. here we deconstruct those
     * parts and re-assign the appropriate parameters with the data we need.
     *
     * The method should be called from within `._findRouteOrAddToCache()`, or as a return
     * from another method within `._findRouteOrAddToCache()`. That way we can recurse
     * back through that method and store the route in `#_cache` correctly
     *
     * @for StandardRouteCollection
     * @method _findAndCacheRouteWithSuffix
     * @param icaoWithSuffix {string}
     * @param entry {string}
     * @param exit {string}
     * @param isPreSpawn {boolean} flag used to determine if distances between waypoints should be calculated
     * @return {function}
     */
    _findAndCacheRouteWithSuffix(routeModel, icaoWithSuffix, entry, exit, isPreSpawn) {
        if (this._type === PROCEDURE_TYPE.STAR) {
            exit = routeModel.getSuffixSegmentName(this._type);
        } else {
            entry = routeModel.getSuffixSegmentName(this._type);
        }

        const cacheKey = this._generateCacheKey(icaoWithSuffix, entry, exit);
        const routeWaypoints = routeModel.findStandardRouteWaypointModelsForEntryAndExit(entry, exit, isPreSpawn);
        this._cache[cacheKey] = routeWaypoints;

        return routeWaypoints;
    }

    /**
     * Single place to build the string used for keys in `#_cache`
     *
     * Abstracted here to contain the logic in one place.
     *
     * @for StandardRouteCollection
     * @method _generateCacheKey
     * @param icao  {string}
     * @param entry {string}
     * @param exit  {string}
     * @return {string}
     */
    _generateCacheKey(icao, entry, exit) {
        return `${icao}.${entry}.${exit}`;
    }
}<|MERGE_RESOLUTION|>--- conflicted
+++ resolved
@@ -131,30 +131,6 @@
     }
 
     /**
-<<<<<<< HEAD
-     * Finds a list of fixes for the entry and body segments of a given route
-     *
-     * Used primarily in `SpawnPatterns` for calculating initial heading of arriving aircraft
-     *
-     * @for StandardRouteCollection
-     * @method findEntryAndBodyFixesForRoute
-     * @param icao {string}
-     * @param entryFixName {string}
-     * @return {array}
-     */
-    findEntryAndBodyFixesForRoute(icao, entryFixName) {
-        if (!icao) {
-            return;
-        }
-
-        const route = this.findRouteByIcao(icao);
-
-        return route.findFixesAndRestrictionsForEntryAndBody(entryFixName);
-    }
-
-    /**
-=======
->>>>>>> 4b95526a
      * Find a list of `StandardWaypointModel`s for a specific route
      *
      * Acts as a fascade for `_findRouteOrAddToCache`.
