var zlsa = {atc: {}};

zlsa.atc.ArrivalFactory = function(airport, options) {
  if (options.type) {
    if (options.type == 'random')
      return new zlsa.atc.ArrivalBase(airport, options);
    if (options.type == 'cyclic')
      return new zlsa.atc.ArrivalCyclic(airport, options);
    if (options.type == 'wave')
      return new zlsa.atc.ArrivalWave(airport, options);
    throw "Unsupported arrival type: " + options.type;
  }

  return new zlsa.atc.ArrivalDefault(airport, options);
};

zlsa.atc.ArrivalDefault = Fiber.extend(function(base) {
  return {
    init: function(airport, options) {
      this.airport = airport;

      this.airlines = [];
      this.altitude = 0;
      this.frequency = [0, 0];
      this.heading = 0;
      this.fixes = [];
      this.radial = 0;
      this.speed = null;

      this.timeout = null;

      this.parse(options);
    },
    parse: function(options) {
      this.airlines = options.airlines;

      if(typeof options.altitude == typeof 0)
        this.altitude = [options.altitude, options.altitude];
      else
        this.altitude = options.altitude;

      this.frequency = vscale(options.frequency, 60);

      if(!options.heading)
        options.heading = (options.radial + 180) % 360;

      this.heading = radians(options.heading);
      
      if(options.fixes)
        this.fixes = options.fixes;

      this.radial = radians(options.radial);
      this.speed = options.speed;
    },
    // Stop this arrival from running.  Generally called when
    // switching to another airport.
    stop: function() {
      if(this.timeout)
          game_clear_timeout(this.timeout);
    },
    // Start this arrival, spawning initial aircraft as appropriate
    start: function() {
      var delay = random(this.frequency[0], this.frequency[1]);

      if(Math.random() > 0.3) {
        delay = Math.random() * 0.1;
        game_timeout(this.spawnAircraft, delay, this, [false, false]);
      }
      this.timeout =
        game_timeout(this.spawnAircraft, delay, this, [true, true]);
    },

    // Create an aircraft and schedule next arrival if appropriate
    spawnAircraft: function(args) {
      var start_flag   = args[0];
      var timeout_flag = args[1] || false;

      // Set heading within 15 degrees of specified
      var wobble   = radians(15);
      var radial   = this.radial + random(-wobble, wobble);
      var distance;
      if(start_flag) // At start, spawn aircraft closer but outside ctr_radius
        distance = this.airport.ctr_radius + random(10, 20);
      else
        distance = 2*this.airport.ctr_radius - random(2, 18);
      var position = [sin(radial) * distance, cos(radial) * distance];

      var altitude = random(this.altitude[0] / 1000,
                            this.altitude[1] / 1000);
      altitude     = round(altitude * 2) * 500;

      var message = true;
      if(game_time() - this.airport.start < 2) message = false;

      aircraft_new({
        category:  "arrival",
        airline:   choose_weight(this.airlines),
        altitude:  altitude,
        heading:   this.heading,
        fixes:     this.fixes,
        message:   message,
        position:  position,
        speed:     this.speed
      });

      if(timeout_flag) {
        this.timeout =
          game_timeout(this.spawnAircraft,
                       this.nextInterval(),
                       this,
                       [false, true]);
      }
    },
    nextInterval: function() {
      return random(this.frequency[0] / prop.game.frequency,
                    this.frequency[1] / prop.game.frequency);
    }
  };
});

zlsa.atc.ArrivalBase = Fiber.extend(function(base) {
  return {
    init: function(airport, options) {
      this.airport = airport;

      this.airlines = [];
      this.altitude = [1000, 1000];
      this.frequency = [0, 0];
      this.heading = null;
      this.fixes = [];
      this.radial = [0, 0];
      this.speed = 200;

      this.timeout = null;

      this.parse(options);
    },
    // Supported Arrival options
    // airlines: {array of array} List of airlines with weight for each
    // altitude: {array or integer} Altitude in feet or range of altitudes
    // frequency: {array or integer} Frequency in aircraft/hour or range of frequencies
    // heading: {array or integer} Heading in degrees or range of headings
    // fixes: {array} Set of fixes to traverse (eg. for STARs)
    // radial: {array or integer} Radial in degrees or range of radials
    // speed: {integer} Speed in knots of spawned aircraft
    parse: function(options) {
      this.airlines = options.airlines;

      if(typeof options.altitude == typeof 0)
        this.altitude = [options.altitude, options.altitude];
      else
        this.altitude = options.altitude;

      if (typeof options.frequency == typeof 0)
        this.frequency = [options.frequency, options.frequency]
      else
        this.frequency = options.frequency;

      if (typeof options.heading == typeof 0)
        this.heading = [radians(options.heading), radians(options.heading)];
      else if (options.heading) {
        this.heading[0] = radians(options.heading[0]);
        this.heading[1] = radians(options.heading[1]);
      }
      if (options.fixes)
        this.fixes = options.fixes;

      if (typeof options.radial == typeof 0)
        this.radial = [radians(options.radial), radians(options.radial)];
      else {
        this.radial[0] = radians(options.radial[0]);
        this.radial[1] = radians(options.radial[1]);
      }

      if (options.speed)
        this.speed = options.speed;
    },
    // Stop this arrival from running.  Generally called when
    // switching to another airport.
    stop: function() {
      if(this.timeout)
          game_clear_timeout(this.timeout);
    },
    // Start this arrival, spawning initial aircraft as appropriate
    start: function() {
      var delay = random(0, 3600 / this.frequency[0]);

      if(Math.random() > 0.3) {
        delay = Math.random() * 0.1;
        game_timeout(this.spawnAircraft, delay, this, [false, false]);
      }
      this.timeout =
        game_timeout(this.spawnAircraft, delay, this, [true, true]);
    },

    // Create an aircraft and schedule next arrival if appropriate
    spawnAircraft: function(args) {
      var start_flag   = args[0];
      var timeout_flag = args[1] || false;

      // Set heading within 15 degrees of specified
      var radial   = random(this.radial[0], this.radial[1])

      var heading = null;
      if (this.heading)
        heading = random(this.heading[0], this.heading[1]);
      else
        heading = radial + Math.PI;
      var distance;
      if(start_flag) // At start, spawn aircraft closer but outside ctr_radius
        distance = this.airport.ctr_radius + random(10, 20);
      else
        distance = 2*this.airport.ctr_radius - 2;
      var position = [sin(radial) * distance, cos(radial) * distance];

      var altitude = random(this.altitude[0] / 1000,
                            this.altitude[1] / 1000);
      altitude     = round(altitude * 2) * 500;

      var message = true;
      if(game_time() - this.airport.start < 2) message = false;

      aircraft_new({
        category:  "arrival",
        airline:   choose_weight(this.airlines),
        altitude:  altitude,
        heading:   heading,
        fixes:     this.fixes,
        message:   message,
        position:  position,
        speed:     this.speed
      });

      if(timeout_flag) {
        this.timeout =
          game_timeout(this.spawnAircraft,
                       this.nextInterval(),
                       this,
                       [null, true]);
      }
    },
    nextInterval: function() {
      return random((3600 / this.frequency[1]) * prop.game.frequency,
                    (3600 / this.frequency[0]) * prop.game.frequency);
    }
  };
});

zlsa.atc.ArrivalCyclic = zlsa.atc.ArrivalBase.extend(function(base) {
  return {
    init: function(airport, options) {
      this.period = 60*60;
      this.offset = -15 * 60; // Start at the peak

      base.init.call(this, airport, options);

      this._amplitude = (3600 / this.frequency[0]) / 2;
      this._average = (3600/this.frequency[0] + 3600/this.frequency[1]) / 2;
    },
    // Additional supported options
    // period: {integer} Optionally specify the length of a cycle in minutes
    // offset: {integer} Optionally specify when the cycle peaks in minutes
    parse: function(options) {
      base.parse.call(this, options);
      if (options.period)
        this.period = options.period * 60;
      if (options.offset)
        this.offset = -this.period/4 + options.offset * 60;
    },
    nextInterval: function() {
      return (this._amplitude *
        Math.sin(Math.PI*2 * ((game_time() + this.offset)/this.period))
        + this._average) / prop.game.frequency;
    }
  };
});

zlsa.atc.ArrivalWave = zlsa.atc.ArrivalBase.extend(function(base) {
  return {
    init: function(airport, options) {
      this.period = 60*60;
      this.offset = 0;

      base.init.call(this, airport, options);

      // Average number of aircraft per hour
      this._average = (this.frequency[0] + this.frequency[1]) / 2;

      // Time in seconds for 7.5 nmi in-trail separation
      this._separation = Math.ceil(7.5/this.speed * 3600);

      // Aircraft per wave
      this._count = Math.floor(this._average/3600 * this.period);

      if ((this.period / this._separation) < this._count) {
        console.log("Reducing average arrival frequency from " +
                    this._average +
                    "/hour to maintain minimum in trail separation");
        this._count = Math.floor(3600 / this._separation);
      }

      // length of a wave in seconds
      this._waveLength = this._separation * this._count - 1;

      // Offset to have center of wave at 0 time and _offset always positive
      this._offset = this._waveLength/2;
      this._offset -= this.offset;
      while (this._offset < 0) this._offset += this.period;
    },
    // Additional supported options
    // period: {integer} Optionally specify the length of a cycle in minutes
    // offset: {integer} Optionally specify the center of the wave in minutes
    parse: function(options) {
      base.parse.call(this, options);
      if (options.period)
        this.period = options.period * 60;
      if (this.period <= 0)
        throw "Period must be greater than 0";
      if (options.offset)
        this.offset += options.offset * 60;
    },
    nextInterval: function() {
      var position = (game_time() + this._offset) % this.period;
      if (position >= this._waveLength)
        return this.period - position;
      return this._separation / prop.game.frequency;
    },
  };
});

zlsa.atc.DepartureFactory = function(airport, options) {
  if (options.type) {
    if (options.type == 'random')
      return new zlsa.atc.DepartureRandom(airport, options);
    if (options.type == 'cyclic')
      return new zlsa.atc.DepartureCyclic(airport, options);
    if (options.type == 'wave')
      return new zlsa.atc.DepartureWave(airport, options);
    throw "Unsupported departure type: " + options.type;
  }

  return new zlsa.atc.DepartureDefault(airport, options);
};

zlsa.atc.DepartureBase = Fiber.extend(function(base) {
  return {
    init: function(airport, options) {
      this.airport = airport;

      this.airlines = [];
      this.destinations = [0];
      this.sids = {};
      this.frequency = [0, 0];

      this.timeout = null;

      this.parse(options);
    },
    // Supported Departure options
    // airlines: {array of array} List of airlines with weight for each
    // frequency: {array or integer} Frequency in aircraft/hour or range of frequencies
    // destinations: {array of integer} List of headings for departures
    parse: function(options) {
      this.airlines = options.airlines;

      if (typeof options.frequency == typeof 0)
        this.frequency = [options.frequency, options.frequency]
      else
        this.frequency = options.frequency;

      if(options.sids) {
        this.sids = options.sids;
        for(var s in this.sids) {
          if(this.sids.hasOwnProperty(s)) {
            // Check each SID fix and log if not found in the airport fix list
            var fixList = this.sids[s];
            for(var i=0; i<fixList.length; i++) {
              var fixname = fixList[i];
              if(!this.airport.fixes[fixname])
                console.log("SID " + s + " fix not found: " + fixname);
            }
          }
        }
      }
      if (options.destinations) {
        this.destinations = [];
        for (var i=0;i<options.destinations.length;i++) {
            this.destinations.push(radians(options.destinations[i]));
        }
      }
    },
    // Stop this departure from running.  Generally called when
    // switching to another airport.
    stop: function() {
      if(this.timeout)
          game_clear_timeout(this.timeout);
    },
    // Start this departure, spawning initial aircraft as appropriate
    start: function() {
      var r = random(1, 2);
      if(Math.random() > 0.9)
        r = random(1, 6);
      for(var i=0;i<r;i++) {
        game_timeout(this.spawnAircraft, Math.random() * 0.1, this, false);
      }
      this.spawnAircraft(true);
    },

    // Create an aircraft and schedule next departure if appropriate
    spawnAircraft: function(timeout) {
      if(timeout == undefined) timeout=false;
      var message = true;
      if(game_time() - this.start < 2) message = false;
      aircraft_new({
        category:  "departure",
        destination: choose(this.destinations),
        airline:   choose_weight(this.airlines),
        message:   message
      });
      if(timeout)
        this.timeout = game_timeout(this.spawnAircraft,
                                    this.nextInterval(),
                                    this,
                                    true);
    },
    nextInterval: function() {
      // Frequency in minutes per aircraft
      return random((this.frequency[0] * 60) / prop.game.frequency,
                    (this.frequency[1] * 60) / prop.game.frequency);
    }
  };
});

zlsa.atc.DepartureDefault = zlsa.atc.DepartureBase;

zlsa.atc.DepartureRandom = zlsa.atc.DepartureBase.extend(function (base) {
  return {
    nextInterval: function () {
      return random((3600 / this.frequency[1]) / prop.game.frequency,
                    (3600 / this.frequency[0]) / prop.game.frequency);
    },
  };
});

zlsa.atc.DepartureCyclic = zlsa.atc.DepartureBase.extend(function (base) {
  return {
    init: function(airport, options) {
      this.period = 60*60;
      this.offset = -15 * 60; // Start at the peak

      base.init.call(this, airport, options);

      this._amplitude = (3600 / this.frequency[0]) / 2;
      this._average = (3600/this.frequency[0] + 3600/this.frequency[1]) / 2;
    },
    // Additional supported options
    // period: {integer} Optionally specify the length of a cycle in minutes
    // offset: {integer} Optionally specify when the cycle peaks in minutes
    parse: function(options) {
      base.parse.call(this, options);
      if (options.period)
        this.period = options.period * 60;
      if (options.offset)
        this.offset = -this.period/4 + options.offset * 60;
    },
    nextInterval: function() {
      return (this._amplitude *
        Math.sin(Math.PI*2 * ((game_time() + this.offset)/this.period))
        + this._average) / prop.game.frequency;
    },
  };
});

zlsa.atc.DepartureWave = zlsa.atc.DepartureCyclic.extend(function(base) {
  return {
    init: function(airport, options) {
      base.init.call(this, airport, options);

      // Time between aircraft in the wave
      this._separation = 10;

      // Aircraft per wave
      this._count = Math.floor(this._average/3600 * this.period);

      if ((this.period / this._separation) < this._count) {
        console.log("Reducing average departure frequency from " +
                    this._average +
                    "/hour to maintain minimum interval");
        this._count = Math.floor(3600 / this._separation);
      }

      // length of a wave in seconds
      this._waveLength = this._separation * this._count - 1;

      // Offset to have center of wave at 0 time
      this._offset = (this._waveLength - this._separation)/2 + this.offset;
    },
    nextInterval: function() {
      var position = (game_time() + this._offset) % this.period;
      if (position >= this._waveLength)
        return this.period - position;
      return this._separation / prop.game.frequency;
    },
  };
});

var Runway=Fiber.extend(function(base) {
  return {
    init: function(options) {
      if(!options) options={};

      this.position     = [0, 0];
      this.name         = [null, null];
      this.name_offset  = [[0, 0], [0, 0]];
      this.length       = 1;
      this.glideslope   = [radians(3), radians(3)];
      this.angle        = 0;
      this.ils          = [false, false];
      this.ils_distance = [null, null];
      this.delay        = [2, 2];

      this.waiting      = [[], []];

      this.parse(options);

    },
    addQueue: function(aircraft, end) {
      end = this.getEnd(end);
      this.waiting[end].push(aircraft);
    },
    removeQueue: function(aircraft, end) {
      end = this.getEnd(end);
      if(this.waiting[end][0] == aircraft) {
        this.waiting[end].shift(aircraft);
        if(this.waiting[end].length >= 1) {
          this.waiting[end][0].moveForward();
        }
        return true;
      }
      return false;
    },
    isWaiting: function(aircraft, end) {
      end = this.getEnd(end);
      return this.waiting[end].indexOf(aircraft);
    },
    taxiDelay: function(aircraft, end) {
      end = this.getEnd(end);
      return this.delay[end] + Math.random() * 3;
    },
    getOffset: function(position, end, length) {
      end = this.getEnd(end);
      position = [position[0], position[1]];

      position = vsub(position, this.position);

      var offset = [0, 0];
      offset[0]  = (-cos(this.angle) * position[0]) + (sin(this.angle) * position[1]);
      offset[1]  = ( sin(this.angle) * position[0]) + (cos(this.angle) * position[1]);
//      offset[1] *= -1;

      if(end == 0) {
        offset = vscale(offset, -1);
      }

      if(length) {
        offset[1] -= this.length / 2;
      }
      return offset;

    },
    getAngle: function(end) {
      end = this.getEnd(end);
      if(end == 0) return this.angle + Math.PI;
      return this.angle;
    },
    getILS: function(end) {
      end = this.getEnd(end);
      if(end == 0) return this.ils[0];
      return this.ils[1];
    },
    getILSDistance: function(end) {
      end = this.getEnd(end);
      if(end == 0) return this.ils_distance[0];
      return this.ils_distance[1];
    },
    getGlideslopeAltitude: function(distance, end, glideslope) {
      end = this.getEnd(end);
      if(!glideslope) glideslope = this.glideslope[end];
      glideslope = abs(glideslope);
      distance = Math.max(0, distance);
      var rise = tan(glideslope);
      return rise * distance * 3280;
    },
    getEnd: function(name) {
      if(typeof name == typeof 0) return name;
      if(typeof name == typeof "") {
        if(this.name[0].toLowerCase() == name.toLowerCase()) return 0;
        if(this.name[1].toLowerCase() == name.toLowerCase()) return 1;
      }
      return 0;
    },
    getPosition: function(end) {
      end = this.getEnd(end);
      var offset = [this.position[0], this.position[1]];
      offset = vsum(offset,
          vscale(
            vturn(this.angle),
            (this.length / 2) * (end == 0 ? -1 : 1)
          )
        );
      return offset;
    },
    parse: function(data) {
      if(data.position) {
        var coord = new Position(data.position, data.reference_position, data.magnetic_north);
        this.position = coord.position;
      } else if(data.end) {
        var coord_start = new Position(data.end[0], data.reference_position, data.magnetic_north);
        var coord_end   = new Position(data.end[1], data.reference_position, data.magnetic_north);
        this.position   = vscale(vsum(coord_start.position, coord_end.position), 0.5);
        this.length     = vlen(vsub(coord_start, coord_end));
        this.angle      = vradial(vsub(coord_end.position, coord_start.position));
      }

      if(data.name) this.name = data.name;
      if(data.name_offset) this.name_offset = data.name_offset;

      if(data.length) this.length = data.length;
      if(data.angle) this.angle   = radians(data.angle);

      if(data.glideslope) this.glideslope = [radians(data.glideslope[0]), radians(data.glideslope[1])];

      if(data.ils) this.ils = data.ils;

      if(data.ils_distance) this.ils_distance = data.ils_distance;

      if(data.delay) this.delay = data.delay;
    },
  };
});

var Airport=Fiber.extend(function() {
  return {
    init: function(options) {
      if(!options) options={};

      this.name     = null;
      this.icao     = null;
      this.radio    = null;

      this.level    = null;

      this.runways  = [];

      this.runway   = null;

      this.fixes    = {};
      this.restricted_areas = [];

      this.timeout  = {
        runway: null,
        departure: null
      };

      this.departures = null;

      this.arrivals   = [];

      this.wind     = {
        speed: 10,
        angle: 0
      };

      this.ctr_radius  = 80;
      this.ctr_ceiling = 10000;

      this.parse(options);
      if(options.url) {
        this.load(options.url);
      }

    },
    getWind: function() {
      var wind = clone(this.wind);
      var s = 1;
      var angle_factor = Math.sin((s + game_time()) * 0.5) + Math.sin((s + game_time()) * 2);
      var s = 100;
      var speed_factor = Math.sin((s + game_time()) * 0.5) + Math.sin((s + game_time()) * 2);
      wind.angle += crange(-1, angle_factor, 1, radians(-4), radians(4));
      wind.speed *= crange(-1, speed_factor, 1, 0.9, 1.05);
      return wind;
    },
    parse: function(data) {
      if(data.position) this.position = new Position(data.position);
      if(data.magnetic_north) this.magnetic_north = radians(data.magnetic_north);
      if(!this.magnetic_north) this.magnetic_north = 0;
      if(data.name) this.name   = data.name;
      if(data.icao) this.icao   = data.icao;
      if(data.radio) this.radio = data.radio;
      if(data.ctr_radius) this.ctr_radius = data.ctr_radius;
      if(data.ctr_ceiling) this.ctr_ceiling = data.ctr_ceiling;
      if(data.level) this.level = data.level;
      this.has_terrain = false || data.has_terrain;

      if (this.has_terrain) {
        this.loadTerrain();
      }
      
      if(data.runways) {
        for(var i=0;i<data.runways.length;i++) {
          data.runways[i].reference_position = this.position;
          data.runways[i].magnetic_north = this.magnetic_north;
          this.runways.push(new Runway(data.runways[i]));
        }
      }

      if(data.fixes) {
        for(var i in data.fixes) {
          var coord = new Position(data.fixes[i],
                                   this.position,
                                   this.magnetic_north);
          this.fixes[i.toUpperCase()] = coord.position;
        }
      }

      if(data.restricted) {
        var r = data.restricted,
          self = this;
        for(var i in r) {
          var obj = {};
          if (r[i].name) obj.name = r[i].name;
          obj.height = parseElevation(r[i].height);
          console.log(obj.name, 'altitude: ' + obj.height)
          obj.coordinates = $.map(r[i].coordinates, function(v) {
            return [(new Position(v, self.position, self.magnetic_north)).position];
          });

          var coords = obj.coordinates,
              coords_max = coords[0],
              coords_min = coords[0];
              
          for (var i in coords) {
            var v = coords[i]; //.position;
            coords_max = [Math.max(v[0], coords_max[0]), Math.max(v[1], coords_max[1])];
            coords_min = [Math.min(v[0], coords_min[0]), Math.min(v[1], coords_min[1])];
          };

          obj.center = vscale(vsum(coords_max, coords_min), 0.5);
          self.restricted_areas.push(obj);
        }
      }

      if(data.wind) {
        this.wind = data.wind;
        this.wind.angle = radians(this.wind.angle);
      }

      if(data.departures) {
        this.departures = zlsa.atc.DepartureFactory(this, data.departures);
      }

      if(data.arrivals) {
        for(var i=0;i<data.arrivals.length;i++) {
          this.arrivals.push(zlsa.atc.ArrivalFactory(this, data.arrivals[i]));
        }
      }

    },
    set: function() {
      this.start = game_time();
      this.updateRunway();
      this.addAircraft();
    },
    unset: function() {
      for(var i=0;i<this.arrivals.length;i++) {
        this.arrivals[i].stop();
      }
      this.departures.stop();
      if(this.timeout.runway) game_clear_timeout(this.timeout.runway);
    },
    addAircraft: function() {
      if(this.departures) {
        this.departures.start();
      }

      if(this.arrivals) {
        for(var i=0;i<this.arrivals.length;i++) {
          this.arrivals[i].start();
        }
      }

    },
    updateRunway: function(length) {
      if(!length) length = 0;
      var wind = this.getWind();
      var headwind = {};
      function ra(n) {
        var deviation = radians(10);
        return n + crange(0, Math.random(), 1, -deviation, deviation);
      }
      for(var i=0;i<this.runways.length;i++) {
        var runway = this.runways[i];
        headwind[runway.name[0]] =  Math.cos(runway.angle - ra(wind.angle)) * wind.speed;
        headwind[runway.name[1]] = -Math.cos(runway.angle - ra(wind.angle)) * wind.speed;
      }
      var best_runway = "";
      var best_runway_headwind = -Infinity;
      for(var i in headwind) {
        if(headwind[i] > best_runway_headwind && this.getRunway(i).length > length) {
          best_runway = i;
          best_runway_headwind = headwind[i];
        }
      }
      this.runway = best_runway;
      this.timeout.runway = game_timeout(this.updateRunway, Math.random() * 30, this);
    },
    selectRunway: function(length) {
      return this.runway;
    },
    parseTerrain: function(data) {
      // terrain must be in geojson format
      var apt = this;
      apt.terrain = {};
      for (var i in data.features) {
        var f = data.features[i],
            ele = round(f.properties.elevation / .3048, 1000); // m => ft, rounded to 1K (but not divided)

        if (!apt.terrain[ele]) {
          apt.terrain[ele] = [];
        }

        var multipoly = f.geometry.coordinates;
        if (f.geometry.type == 'LineString') {
          multipoly = [[multipoly]];
        }
        if (f.geometry.type == 'Polygon') {
          multipoly = [multipoly];
        }

        $.each(multipoly, function(i, poly) {
          // multipoly contains several polys
          // each poly has 1st outer ring and other rings are holes
          apt.terrain[ele].push($.map(poly, function(line_string) { 
            return [
              $.map(line_string,
                function(pt) {
                  var pos = new Position(pt, apt.position, apt.magnetic_north);
                  pos.parse4326();
                  return [pos.position];
                }
              )
            ];
          }));
        });
      }
    },
    loadTerrain: function() {
      var terrain = new Content({
        type: "json",
        url:  'assets/airports/terrain/' + this.icao.toLowerCase() + '.geojson',
        that: this,
        callback: function(status, data) {
          if(status == "ok") {
            try {
              log('Parsing terrain');
              this.parseTerrain(data);
            }
            catch (e) {
              log(e.message);
            }
          }
        }
      });
    },
    load: function(url) {
      this.content = new Content({
        type: "json",
        url: url,
        that: this,
        callback: function(status, data) {
          if(status == "ok") {
            try {
              log('Parsing data');
              this.parse(data);
            }
            catch (e) {
              log(e.message);
            }
          }
        }
      });
    },
    getRestrictedAreas: function() {
      return this.restricted_areas || null;
    },
    getFix: function(name) {
      if(!name) return null;
      return this.fixes[name.toUpperCase()] || null;
    },
    getSID: function(name) {
      if(!name) return null;
      return this.departures.sids[name.toUpperCase()] || null;
    },
    getRunway: function(name) {
      if(!name) return null;
      name = name.toLowerCase();
      for(var i=0;i<this.runways.length;i++) {
        if(this.runways[i].name[0].toLowerCase() == name) return this.runways[i];
        if(this.runways[i].name[1].toLowerCase() == name) return this.runways[i];
      }
      return null;
    }
  };
});

function airport_init_pre() {
  prop.airport = {};
  prop.airport.airports = {};
  prop.airport.current  = null;
}

function airport_init() {
  // Add your airports here

  // DEBUG AIRPORTS
  airport_load("kdbg");
  airport_load("ksra");

  // K*
  airport_load("ksfo");
  airport_load("kmsp");
  airport_load("kjfk");
  airport_load("klax");
  //  airport_load("ksna");

  airport_load("ebbr");
  airport_load("eddh");
  airport_load("eham");
  airport_load("engm");
  airport_load("eddm");

  //  BRAZIL AIRPORTS
  airport_load("sbgr");
  airport_load("sbgl");

  //  RUSSIA AIRPORTS
  airport_load("uudd");

  airport_load("ltba");

}

function airport_ready() {
  if(!('atc-last-airport' in localStorage) || !(localStorage['atc-last-airport'] in prop.airport.airports)) airport_set('ksfo');
  else airport_set();
}

function airport_load(icao) {
  icao = icao.toLowerCase();
  if(icao in prop.airport.airports) {
    console.log(icao + ": already loaded");
    return;
  }
  var airport=new Airport({icao: icao, url: "assets/airports/"+icao+".json"});
  airport_add(airport);
  return airport;
}

function airport_add(airport) {
  prop.airport.airports[airport.icao.toLowerCase()] = airport;
}

function airport_set(icao) {
  if(!icao) {
    if(!('atc-last-airport' in localStorage)) return;
    else icao = localStorage['atc-last-airport'];
  }
  icao = icao.toLowerCase();

  localStorage['atc-last-airport'] = icao;
  if(!(icao in prop.airport.airports)) {
    console.log(icao + ": no such airport");
    return;
  }
  if(prop.airport.current) {
    prop.airport.current.unset();
    aircraft_remove_all();
  }
  prop.airport.current = prop.airport.airports[icao];
  prop.airport.current.set();

  var airport = prop.airport.current;

  $('#airport')
    .text(prop.airport.current.icao.toUpperCase())
    .attr("title", airport.name);

<<<<<<< HEAD
  $('.toggle-restricted-areas').toggleClass('hidden', 
    (airport.restricted_areas || []).length < 1);

  $('.toggle-sids').toggleClass('hidden', 
    $.isEmptyObject(airport.departures.sids));

  prop.canvas.dirty = true;

  $('.toggle-terrain').toggleClass('hidden', 
    $.isEmptyObject(airport.terrain));
=======
  $('.toggle-restricted-areas').toggle(
    (prop.airport.current.restricted_areas || []).length);

  $('.toggle-sids').toggle(
    !$.isEmptyObject(prop.airport.current.departures.sids));

  prop.canvas.dirty = true;

  $('.toggle-terrain').toggle(
    !$.isEmptyObject(prop.airport.current.terrain));
>>>>>>> 526cc36d
}

function airport_get(icao) {
  if(!icao) return prop.airport.current;
  return prop.airport.airports[icao.toLowerCase()];
}<|MERGE_RESOLUTION|>--- conflicted
+++ resolved
@@ -995,18 +995,6 @@
     .text(prop.airport.current.icao.toUpperCase())
     .attr("title", airport.name);
 
-<<<<<<< HEAD
-  $('.toggle-restricted-areas').toggleClass('hidden', 
-    (airport.restricted_areas || []).length < 1);
-
-  $('.toggle-sids').toggleClass('hidden', 
-    $.isEmptyObject(airport.departures.sids));
-
-  prop.canvas.dirty = true;
-
-  $('.toggle-terrain').toggleClass('hidden', 
-    $.isEmptyObject(airport.terrain));
-=======
   $('.toggle-restricted-areas').toggle(
     (prop.airport.current.restricted_areas || []).length);
 
@@ -1017,7 +1005,6 @@
 
   $('.toggle-terrain').toggle(
     !$.isEmptyObject(prop.airport.current.terrain));
->>>>>>> 526cc36d
 }
 
 function airport_get(icao) {
