# 6.8.0 (December 1, 2018)
### New Features
<<<<<<< HEAD
- [#403](https://github.com/openscope/openscope/issues/403) - Add Flughafen Düsseldorf (Düsseldorf Airport, EDDL)
- [#1032](https://github.com/openscope/openscope/issues/1032) - Add range ring options and toggle button
=======

>>>>>>> 7a1446ae




### Bugfixes





### Enhancements & Refactors





# 6.7.0 (November 1, 2018)
### New Features
- [#1033](https://github.com/openscope/openscope/issues/1033) - Add support for overflights
- [#793](https://github.com/openscope/openscope/issues/793) - Add AIRAC airport file key and system command
- [#1017](https://github.com/openscope/openscope/issues/1017) - Add more GA aircraft

### Bugfixes
- [#1099](https://github.com/openscope/openscope/issues/1099) - Fix wrong B747 entry in Turkish Airlines file
- [#1104](https://github.com/openscope/openscope/issues/1104) - Fix console warnings for removing StripViewModel which doesn't exist
- [#1103](https://github.com/openscope/openscope/issues/1103) - Fix pressing ESC doesn't fully clear the command bar
- [#1149](https://github.com/openscope/openscope/issues/1149) - Ensure all flight strips are removed when switching to another airport
- [#1152](https://github.com/openscope/openscope/issues/1152) - Fix GameClockView crashes sim in Firefox

### Enhancements & Refactors
- [#1108](https://github.com/openscope/openscope/issues/1108) - Overhaul of KLAS
- [#794](https://github.com/openscope/openscope/issues/794) - Bring KMIA back into compliance with the airport specs
- [1123](https://github.com/openscope/openscope/issues/1123) - Make runway mandatory in "taxi" command
- [#1112](https://github.com/openscope/openscope/issues/1112) - Cleanup of eslint errors and warnings
- [#1138](https://github.com/openscope/openscope/issues/1138) - Remove contributors block from package.json
- [#696](https://github.com/openscope/openscope/issues/696) - Default canvas theme no longer hardcoded in CanvasController
- [#1144](https://github.com/openscope/openscope/issues/1144) - Move calculateSpawnHeading to SpawnPattenModel
- [#1142](https://github.com/openscope/openscope/pull/1142) - Update documentation for taxi command
- [#966](https://github.com/openscope/openscope/pull/966) - Improve terrain generation documentation
- [#1133](https://github.com/openscope/openscope/issues/1133) - Improve InputController class


# 6.6.0 (October 1, 2018)
### New Features
- [#989](https://github.com/openscope/openscope/issues/989) - Add in Austin Bergstrom International Airport
- [#1090](https://github.com/openscope/openscope/issues/1090) - Add Tecnam P92 Aircraft

### Bugfixes
- [#1086](https://github.com/openscope/openscope/issues/1086) - Update P28A Climb rate fm 2000ft/m to 700ft/m
- [#1034](https://github.com/openscope/openscope/issues/1034) - Fix waypoint time-to-turn calculations to ensure smooth turns
- [#935](https://github.com/openscope/openscope/issues/935) - Prevent aircraft from skipping fixes that require tight turns
- [#870](https://github.com/openscope/openscope/issues/870) - Fix unusable runway bug after changing one aircraft's departure runway
- [#1101](https://github.com/openscope/openscope/issues/1101) - Fix console error caused by vector waypoints

### Enhancements & Refactors
- [1077](https://github.com/openscope/openscope/issues/1077) - Update flight strips view by separating arrival and departure strips
- [#1074](https://github.com/openscope/openscope/issues/1074) - Update link to "aircraft separation rules" in scoring.md
- [#111](https://github.com/openscope/openscope/issues/111) - Draw STARs on scope like we do with SIDs


# 6.5.0 (September 1, 2018)
### New Features
- [#206](https://github.com/openscope/openscope/issues/206) - Add Bucharest Henri Coandǎ International Airport (LROP)

### Bugfixes
- [#994](https://github.com/openscope/openscope/issues/994) - fix "Aircraft vectored off ILS maintain over-precise altitude"
- [#1048](https://github.com/openscope/openscope/issues/1048) - fix "Aircrafts do not land after ILS clearance" because runway is not part of their STAR
- [#1044](https://github.com/openscope/openscope/issues/1044) - fix aircrafts drift off ILS localizer during final approach causing "strange behaviour after landing"
- [#1047](https://github.com/openscope/openscope/issues/1047) - fix "Flight number 5000 pronounced incorrectly"
- [#993](https://github.com/openscope/openscope/issues/993) - fix Arrivals exiting and reentering airspace causes error about missing strip
- [#724](https://github.com/openscope/openscope/issues/724) - fix settings modal doesn't add active class to control icon
- [#421](https://github.com/openscope/openscope/issues/421) - Add missing keys to spawnPatternModelJsonValidator
- [#836](https://github.com/openscope/openscope/issues/836) - Fix "hold in STAR procedure isn't working"

### Enhancements & Refactors
- [#933](https://github.com/openscope/openscope/issues/933) - Revival of Istanbul Atatürk Airport (LTBA)
- [#1053](https://github.com/openscope/openscope/issues/1053) Add optional altitude argument for 'descend via STAR' command
- [#1071](https://github.com/openscope/openscope/issues/1071) Add optional altitude argument for 'climb via SID' command


# 6.4.0 (August 1, 2018)
### New Features
- [#403](https://github.com/openscope/openscope/issues/403) - Add Flughafen Düsseldorf (Düsseldorf Airport, EDDL)

### Bugfixes
- [#1018](https://github.com/openscope/openscope/issues/1018) - Fix "leaving airspace without proper clearance" bug at KSEA
- [#915](https://github.com/openscope/openscope/issues/915) - Change passing/diverging separation logic to use assigned heading, not ground track heading
- [#38](https://github.com/openscope/openscope/issues/38) - Fix issues with localizer interception
    - prevents aircraft from spinning in circles (in most cases we're seeing)
    - ensures descents below assigned altitude do not begin until established on the localizer
    - penalizes localizer interception above glideslope
    - triggers go-arounds at final approach fix if not established on both localizer and glideslope
- [#1030](https://github.com/openscope/openscope/issues/1030) - Fix background color of options menu dropdowns

### Enhancements & Refactors
- [#1005](https://github.com/openscope/openscope/issues/1005) - Minor updates to KRDU
- [#1023](https://github.com/openscope/openscope/issues/1023) - Standardize `openScope` capitalization
- [#949](https://github.com/openscope/openscope/issues/949) - Keep video map clearly visible at all zoom levels
- [#1000](https://github.com/openscope/openscope/issues/1000) - Increase max width of airport selection dialog to permit longer airport names


# 6.3.0 (July 1, 2018)
### New Features
- [#272](https://github.com/openscope/openscope/issues/272) - Add Cincinnati/Northern Kentucky International Airport (KCVG)

### Bugfixes
- [#1008](https://github.com/openscope/openscope/issues/1008) - Correct airline files using old callsign format

### Enhancements & Refactors
- [#938](https://github.com/openscope/openscope/issues/938) - Overhaul of OMDB
- [#94](https://github.com/openscope/openscope/issues/94) - Adds @openscope/validator package with supporting npm script


# 6.2.0 (June 10, 2018)
### New Features
- [#893](https://github.com/openscope/openscope/issues/893) - Add Prague Václav Havel Airport (LKPR)
- [#444](https://github.com/openscope/openscope/issues/444) - Adds option button to toggle video map display
- [#884](https://github.com/openscope/openscope/issues/884) - Add airline files for non-US registration callsigns

### Bugfixes
- [#968](https://github.com/openscope/openscope/issues/968) - Fixed N-numbered GA aircraft having callsign "default" if voice is on
- [#907](https://github.com/openscope/openscope/issues/907) - Updates `SpawnPatternModel` to handle integer or float values for `#rate`
- [#996](https://github.com/openscope/openscope/issues/996) - Add airport guide directory entry for LKPR

### Enhancements & Refactors
- [#956](https://github.com/openscope/openscope/issues/956) - Updated 'descend via STAR' documentation to change mentioning SID to STAR
- [#782](https://github.com/openscope/openscope/issues/782) - Overhaul of KATL
- [#961](https://github.com/openscope/openscope/issues/961) - Updated climb and descent rates using Eurocontrol data
- [#874](https://github.com/openscope/openscope/issues/874) - Continue and clean up following FMS / Route refactor
- [#982](https://github.com/openscope/openscope/issues/982) - Remove empty .gitkeep file
- [#916](https://github.com/openscope/openscope/issues/916) - Consolidates aircraft removal logics, renames AircraftModel#inside_ctr -> AircraftModel#isControllable, simplifies aircraft update logic in AircraftController
- [#972](https://github.com/openscope/openscope/issues/972) - Updated airline fleets to newest data


# 6.1.2 (May 2, 2018)
### Hotfix
- [#953](https://github.com/openscope/openscope/issues/953) - Fix aircraft not descending into airspace when airspace ceiling is below STAR bottom altitude


# 6.1.1 (May 1, 2018)
### Hotfix
- [#950](https://github.com/openscope/openscope/issues/950) - Fix left turn command `t l ###`


# 6.1.0 (May 1, 2018)
### New Features
- [#818](https://github.com/openscope/openscope/issues/818) - Allows selection of only aircraft within controlled airspace
- [#838](https://github.com/openscope/openscope/issues/838) - Add Zürich Airport (LSZH)
- [#24](https://github.com/openscope/openscope/issues/24) - Add command to inform arrivals of assigned landing runway

### Bugfixes
- [#918](https://github.com/openscope/openscope/issues/918) - Fix failed load by verifying "last airport" in loadList before attempting to use it
- [#939](https://github.com/openscope/openscope/issues/939) - Fix airline fleet detection logic that was erroring during spawn of properly declared patterns
- [#899](https://github.com/openscope/openscope/issues/899) - Fix improper merging of routes when divergent waypoint is not in the middle of the leg
- [#940](https://github.com/openscope/openscope/issues/940) - Fixes British Airways fleets; re-adds 'short' fleet and removes historic fleet
- [#947](https://github.com/openscope/openscope/issues/947) - Fix lack of red response for 'land' and update documentation

### Enhancements & Refactors
- [#910](https://github.com/openscope/openscope/issues/910) - Reactivate KBOS and KSTL
- [#856](https://github.com/openscope/openscope/issues/856) - Overhaul of Doha Hamad International Airport (OTHH)
- [#246](https://github.com/openscope/openscope/issues/246) - Overhaul OMAA (Abu Dhabi)
- [#908](https://github.com/openscope/openscope/issues/908) - Minor updates to KSEA
- [#928](https://github.com/openscope/openscope/issues/928) - Minor updates to KPDX
- [#923](https://github.com/openscope/openscope/issues/923) - Overhaul of KABQ
- [#931](https://github.com/openscope/openscope/issues/931) - Minor updates to KDCA
- [#241](https://github.com/openscope/openscope/issues/241) - Overhaul of London Luton Airport (England, United Kingdom)
- [#927](https://github.com/openscope/openscope/issues/927) - Fix climb rates for CRJs
- [#677](https://github.com/openscope/openscope/issues/677) - Add test which ensures all airport JSONs contain valid JSON data (helpful for airport developers)


# 6.0.0 (March 1, 2018)
### Major
- [#809](https://github.com/openscope/openscope/issues/809) - Major reconfiguration of FMS and navigation-related components of the sim

### New Features
- [#108](https://github.com/openscope/openscope/issues/108) - Add Ottawa Macdonald–Cartier International Airport (Canada)
- [#265](https://github.com/openscope/openscope/issues/265) - Add Leeds Bradford Airport (England, United Kingdom)
- [#816](https://github.com/openscope/openscope/issues/816) - Add Kansas City Int'l (KMCI)
- [#819](https://github.com/openscope/openscope/issues/819) - Add Raleigh-Durham Int'l (KRDU)
- [#785](https://github.com/openscope/openscope/issues/785) - Add Pittsburgh International Airport (KPIT)
- [#106](https://github.com/openscope/openscope/issues/106) - Add Halifax Stanfield International Airport (CYHZ)

### Bugfixes
- [#864](https://github.com/openscope/openscope/issues/864) - Resolve console.warning() is not a function (when drawing SIDs), by removing the -ing
- [#879](https://github.com/openscope/openscope/issues/879) - Restore functionality of non-procedural descents to airspace ceiling
- [#895](https://github.com/openscope/openscope/issues/895) - Ensure number-type variables defined in spawn patterns are cast to numbers if provided as strings

### Enhancements & Refactors
- [#840](https://github.com/openscope/openscope/issues/840) - Updates documentation on airport file standards
- [#655](https://github.com/openscope/openscope/issues/655) - Set new standards for airport difficulty levels
- [#529](http://github.com/openscope/openscope/issues/529) - Convert `NavigationLibrary` to a singleton
- [#881](http://github.com/openscope/openscope/issues/881) - Remove nonfunctional airports from load list broken by feature/809
- [#216](https://github.com/openscope/openscope/issues/216) - Overhaul of Ronald Reagan Washington National Airport (DC, USA)
- [#854](https://github.com/openscope/openscope/issues/854) - Overhaul of Manchester International Airport (England, United Kingdom
- [#866](https://github.com/openscope/openscope/issues/866) - Customisation of callsign formats
- [#199](https://github.com/openscope/openscope/issues/199) - Overhaul of Frankfurt Am Main International Airport (Germany)
- [#842](https://github.com/openscope/openscope/issues/842) - Updates KBOS to AIRAC 1802
- [#844](https://github.com/openscope/openscope/issues/844) - Updates KSTL to AIRAC 1802
- [#851](https://github.com/openscope/openscope/issues/851) - Updates KPDX to AIRAC 1802
- [#837](https://github.com/openscope/openscope/issues/837) - Refactors `StripView` classes to not use `$.show()` and `$.hide()`
    - updates css to use `flexbox` instead of the clever `translateY()` tricks.
    - [#885](https://github.com/openscope/openscope/issues/885) - Removes loading indicator and simplifies `LoadingView`
- [#796](https://github.com/openscope/openscope/issues/796) - Updates ENGM (Oslo Airport, Norway)
- [#723](https://github.com/openscope/openscope/issues/723) - Add contribution guidelines document


# 5.7.0 (December 1, 2017)
### Bugfixes
- [#831](https://github.com/openscope/openscope/issues/831) - Add empty video maps to WIP airports to keep them from crashing

### Enhancements & Refactors
- [#823](https://github.com/openscope/openscope/issues/823) - Add restricted and prohibited areas to KSEA
- [#825](https://github.com/openscope/openscope/issues/825) - Updates KSTL to AIRAC 1712
- [#821](https://github.com/openscope/openscope/issues/821) - Updates KDTW to AIRAC 1712
- [#829](https://github.com/openscope/openscope/issues/829) - Updates EDDH (Hamburg Airport, Germnay)
- [#833](https://github.com/openscope/openscope/issues/833) - Updates documentation on airport format
- [#485](https://github.com/openscope/openscope/issues/485) - Updates KLAS (McCarran International Airport, NV)
- [#801](https://github.com/openscope/openscope/issues/801) & [#802](https://github.com/openscope/openscope/issues/802) - Removed Monarch Airlines and Airberlin


# 5.6.1 (November 1, 2017)
### Hotfix
- [#814](https://github.com/openscope/openscope/issues/814) - Fix severe canvas bug for airports with runways that don't draw extended centerlines


# 5.6.0 (November 1, 2017)
### New Features
- [#647](https://github.com/openscope/openscope/issues/647) - Add Tampa Intl. (KTPA)
- [#107](https://github.com/openscope/openscope/issues/107) - Add Theodore Francis Green Memorial State Airport (Providence, US)
- [#559](https://github.com/openscope/openscope/issues/559) - New Airport: KDTW (Detroit Metropolitan Wayne County Airport, MI)
- [#236](https://github.com/openscope/openscope/issues/236) - Splits canvas into STATIC and DYNAMIC canvases, only drawing updates when there are updates to draw.
    - Moves CanvasController arrow functions to bound class methods

### Bugfixes
- [#667](https://github.com/openscope/openscope/issues/667) - Fix bug where aircraft cleared twice for ILS won't join glideslope
- [#567](https://github.com/openscope/openscope/issues/567) - Fix bug of aircraft descending via STAR to '0' altitude
- [#787](https://github.com/openscope/openscope/issues/787) - `sid` command no longer sets the aircraft's destination property
- [#812](https://github.com/openscope/openscope/issues/812) - Ensure aircraft future path is drawn only when directed by settings menu

### Enhancements & Refactors
- [#755](https://github.com/openscope/openscope/issues/755) - Deprecated the `rate` command
- [#80](https://github.com/openscope/openscope/issues/80) - Add git strategy flow chart to documentation
- [#662](https://github.com/openscope/openscope/issues/662) - Force arrivals with non-altitude-restricted STARs/routes descend at least to ceiling of controlled airspace
- [#725](https://github.com/openscope/openscope/issues/725) - Consolidate GameController timing elements into TimeKeeper
- [#764](https://github.com/openscope/openscope/issues/764) - Fix links in airport guide documentation
- [#768](https://github.com/openscope/openscope/issues/768) - Fix mistake in version number
- [#768](https://github.com/openscope/openscope/issues/768) - Minor renaming of holding related methods in FMS
- [#427](https://github.com/openscope/openscope/issues/427) - Updates KSFO (San Francisco International Airport, CA)
- [#773](https://github.com/openscope/openscope/issues/773) - Updates KABQ to AIRAC 1711
- [#775](https://github.com/openscope/openscope/issues/775) - Updates KSEA to AIRAC 1711
- [#777](https://github.com/openscope/openscope/issues/777) - Updates KSTL to AIRAC 1711
- [#780](https://github.com/openscope/openscope/issues/780) - Updates KBOS to AIRAC 1711
- [#726](https://github.com/openscope/openscope/issues/726) - Adds `CanvasStageModel` class and abstracts canvas dimensions, pan, zoom, and unit translation methods to this new singleton
- [#650](https://github.com/openscope/openscope/issues/650) - Updates KPDX (Portland International Airport, OR)
- [#791](https://github.com/openscope/openscope/issues/791) - Adds useful error message and tests for case when airport file has procedure with improperly defined `draw` segment


# 5.5.1 (October 1, 2017)
### Hotfix
- [#709](https://github.com/openscope/openscope/issues/709) & [#744](https://github.com/openscope/openscope/issues/744) - Checks if the airport in localStorage exists before loading it
- [#710](https://github.com/openscope/openscope/issues/710) & [#744](https://github.com/openscope/openscope/issues/744) - Updates `.eslint` rules to ignore unused `event` and `error` parameters


# 5.5.0 (October 1, 2017)
### New Features
- [#641](https://github.com/openscope/openscope/issues/641) - Add `sa`, `saa`, `sh`, `sah`, `ss`, `sas` commands
- [#14](https://github.com/openscope/openscope/issues/14) - Add toggleable scope command bar, and lays foundation for the Scope, its commands, and its collections of radar targets.
- [#564](https://github.com/openscope/openscope/issues/564) - The mouse button to drag the radar screen is now right click
- [#637](https://github.com/openscope/openscope/issues/637) - Adds Ted Stevens Anchorage Intl. (PANC)

### Bugfixes
- [#683](https://github.com/openscope/openscope/issues/683) - Fix SID Names at MDSD following the screen centre
- [#685](https://github.com/openscope/openscope/issues/685) - Fix the command bar displaying a '?' when the up or down arrow is pressed
- [#699](https://github.com/openscope/openscope/issues/699) - Extends departing spawnPatterns outside the airspace at KSDF to prevent point deduction
- [#704](https://github.com/openscope/openscope/issues/704) - Adds `footer` section to `index.html` and combines former partials `controls` and `score` with the `#command` input
    - updates styles to use flexbox with properly organized children
- [#728](https://github.com/openscope/openscope/issues/728) - Clear radar target collection when changing airports
- [#732](https://github.com/openscope/openscope/issues/732) - Ensure radar targets are removed when aircraft model is deleted
- [#711](https://github.com/openscope/openscope/issues/711) - Ensure game options initialize to correct default values
- [#741](https://github.com/openscope/openscope/issues/741) - Remove call to `AirportController.hasAirport()` in `index.js`
- [#740](https://github.com/openscope/openscope/issues/740) - Changes background-color of settings option selects to transparent
- [#743](https://github.com/openscope/openscope/issues/743) - Updates param passed to RadarTargetCollection from within AircraftController.aircraft_remove(
- [#742](https://github.com/openscope/openscope/issues/742) - Ensure failure message responses are shown in red

### Enhancements & Refactors
- [#679](https://github.com/openscope/openscope/issues/679) - Modifies `StripView` background-color to use rgba instead of hex to allow for a semi-transparent background
- [#657](https://github.com/openscope/openscope/issues/657) - Adds Eric Meyer CSS Reset and updates existing CSS to work without `*` reset
- [#695](https://github.com/openscope/openscope/issues/695) - Stops `console.warn()` spam every frame if terrain is less than zero
- [#670](https://github.com/openscope/openscope/issues/670) - Adds `localStorage.setItem()` to `GameOptions.setOptionByName()` and adds test file for `GameOptions`
- [#452](https://github.com/openscope/openscope/issues/452) - Update airport format document with new properties and requirements
- [#614](https://github.com/openscope/openscope/issues/614) - Update developer documentation regarding git strategy
- [#717](https://github.com/openscope/openscope/issues/717) - Execute scope command by clicking radar target
- [#296](https://github.com/openscope/openscope/issues/296) - Adds `TimeKeeper` singleton and moves `App.incrementFrame()` logic to this new class
- [#721](https://github.com/openscope/openscope/issues/721) - Removed the `version` command
- [#527](https://github.com/openscope/openscope/issues/527) - Updates Shannon (EINN) - Updated all procedures, added video map and terrain, updated traffic
- [#707](https://github.com/openscope/openscope/issues/707) - Makes first pass at `CanvasController` refactor
    - adds `TimeKeeper` singleton to make time tracking easier to manage
    - moves logic to update properties of the `CanvasController` to live within the `CanvasController` and happen via triggered events
    - sets the stage for next round of `CanvasController` updates by adding `CANVAS_NAME` enum to be used when creating canvas elements
- [#29](https://github.com/openscope/openscope/issues/29) - Add airport guide files and start ksea as an example
- [#354](https://github.com/openscope/openscope/issues/354) - Ensure tutorial selects departure aircraft
- [#718](https://github.com/openscope/openscope/issues/718) - Add documentation and tutorial section for scope commands
- [#630](https://github.com/openscope/openscope/issues/630) - Update UI green colors to match default blue theme
- [#326](https://github.com/openscope/openscope/issues/326) - Checks if an aircraft can reach assigned altitude/speed


# 5.4.1 (September 2, 2017)
### Hotfix
- [#327](https://github.com/openscope/openscope/issues/327) - Fix WIP airports which fail to load due to improper procedure formatting


# 5.4.0 (September 1, 2017)
### New Features
- [#327](https://github.com/openscope/openscope/issues/327) - Add Albuquerque Sunport (KABQ)
- [#541](https://github.com/openscope/openscope/issues/541) - Add Hartsfield–Jackson Atlanta Intl. (KATL)
- [#557](https://github.com/openscope/openscope/issues/557) - Add Louisville Intl. (KSDF)
- [#331](https://github.com/openscope/openscope/issues/331) - New Airport: KELP (El Paso International Airport, TX)
- [#349](https://github.com/openscope/openscope/issues/349) - New Airport: KSTL (St. Louis Lambert International Airport, MO)
- [#555](https://github.com/openscope/openscope/issues/555) - New Airport: KTUS (Tuscon International Airport, AZ)
- [#624](https://github.com/openscope/openscope/issues/624) - New Airport: KJAX (Jacksonville International Airport, FL)

### Bugfixes
- [#618](https://github.com/openscope/openscope/issues/618) - Fix VNAV descents on STARs with only "at/above" and "at/below" restrictions
- [#664](https://github.com/openscope/openscope/issues/664) - Updates order of elements in the StripViewTemplate so the FlightRules element is properly floated to the right
- [#659](https://github.com/openscope/openscope/issues/659) - Fix misalignment in airport selection dialog

### Enhancements & Refactors
- [#619](https://github.com/openscope/openscope/issues/619) - Removed index.html as it is generated from templates when run
- [#619](https://github.com/openscope/openscope/issues/619) - Implements new loading screen with new color scheme and animated radar sweep
- [#566](https://github.com/openscope/openscope/issues/566) - Extends departing spawnPatterns outside the airspace at EIDW to prevent point deduction
- [#615](https://github.com/openscope/openscope/issues/615) - Extends departing spawnPatterns outside the airspace at MDSD to prevent point deduction
- [#635](https://github.com/openscope/openscope/issues/635) - Extends departing spawnPatterns outside the airspace at KBOS to prevent point deduction
- [#15](https://github.com/openscope/openscope/issues/15) - Implement scope themes, and changed default theme to blue-based
- [#431](https://github.com/openscope/openscope/issues/431) - Deactivate unused WIP airports from the load list, and add premium flag
- [#7](https://github.com/openscope/openscope/issues/7) - Document airport terrain generation process
- [#653](https://github.com/openscope/openscope/issues/653) - Remove index.html from document root in tools/README.md
- [#640](https://github.com/openscope/openscope/issues/640) - Deprecate the `say route` command
- [#481](https://github.com/openscope/openscope/issues/481) - Adds LESS preprocessor and adds CSS folder structure
- [#639](https://github.com/openscope/openscope/issues/639) - Deprecated `abort` command
- [#365](https://github.com/openscope/openscope/issues/365) - Renamed `index.md` to `commands.md` and added system commands and a TOC
- [#480](https://github.com/openscope/openscope/issues/480) - Consolidate console warnings for missing fixes to single message
- [#516](https://github.com/openscope/openscope/issues/516) - Update Ezeiza (SAEZ) - Updated all procedures, added video map, updated traffic, added new airlines
- [#660](https://github.com/openscope/openscope/issues/660) - Lower spawn altitude for arrivals into MDSD so they can descend in time


# 5.3.0 (August 1, 2017)
### Features
- [#288](https://github.com/openscope/openscope/issues/288) - New airport: MDSD (Las Américas International Airport, Dominican Republic)
    - Includes Terrain and Video map
    - Adds Copa Airlines (CMP) and PAWA Dominicana (PWD)
- [#572](https://github.com/openscope/openscope/issues/572) - Add new openScope emblem vector graphic
- [#484](https://github.com/openscope/openscope/issues/572) - Adds additional meta tags to index.html head
- [#581](https://github.com/openscope/openscope/issues/581) - Adds a link to the full command reference at the end of the tutorial
- [#536](https://github.com/openscope/openscope/issues/536) - The distance separator behind aircraft on ILS is now toggleable
- [#411](https://github.com/openscope/openscope/issues/411) - Removes the blue line "departure window"

### Bugfixes
- [#562](https://github.com/openscope/openscope/issues/562) - Removes inactive danger areas at EIDW
- [#570](https://github.com/openscope/openscope/issues/570) - Make aircraft proceed direct new fix after full reroute
- [#383](https://github.com/openscope/openscope/issues/383) - Recalculate SID/STAR legs when changing assigned runway
- [#510](https://github.com/openscope/openscope/issues/510) - Remove +/-/= zoom hotkey, conflicts with speed
- [#577](https://github.com/openscope/openscope/issues/577) - Correct EGKK's departure fix

### Refactors
- [#586](https://github.com/openscope/openscope/issues/586) - Fix spelling error of `CanvasController` as `ConvasController`
- [#290](https://github.com/openscope/openscope/issues/290) - Remove deprecated fixRadialDist()
- [#593](https://github.com/openscope/openscope/issues/593) - Renamed `MIDDLE_PESS` as `MIDDLE_PRESS` in `InputController`
- [#602](https://github.com/openscope/openscope/issues/602) - Fix instances of misspelling of @param in code docblocks
- [#599](https://github.com/openscope/openscope/issues/599) - Deprecates `gulp server` task and adds `nodemon` package


# 5.2.1 (July 1, 2017)
### Hotfix
- [#549](https://github.com/openscope/openscope/issues/549) - Ensure previously specified directions of turn are not preserved when a new heading instruction is given


# 5.2.0 (July 1, 2017)
### Features
- [#310](https://github.com/openscope/openscope/issues/310) - Add capability for vectors in route strings
- [#138](https://github.com/openscope/openscope/issues/138) - Adds more context to the Model classes by adding an optional input paramater
- [#191](https://github.com/openscope/openscope/issues/191) - Adds object helper class for object validation
- [#402](https://github.com/openscope/openscope/issues/1402) - Renamed AircraftInstanceModel with AircraftModel
- [#19](https://github.com/openscope/openscope/issues/19) - Add capability for fly-over fixes in route strings
- [#372](https://github.com/openscope/openscope/issues/372) - Adds squawk/sq command
- [#40](https://github.com/openscope/openscope/issues/40) - Adds the ability to call an airplane by its callsign
- [#457](https://github.com/openscope/openscope/issues/457) - Adds `EventBus` and `EventModel`
- [#93](https://github.com/openscope/openscope/issues/93) - Adds `RunwayCollection` and `RunwayRelationshipModel` and moves some runway logic to live in these new classes
    - [#312](https://github.com/openscope/openscope/issues/312) - Abstracts headwind/crosswind calculations to RunwayModel
    - [#58](https://github.com/openscope/openscope/issues/58) - Removes circular reference in AirportModel.runway.airportModel
- [#469](https://github.com/openscope/openscope/issues/469) - Updates `SpawnPatternModel` to use the `AirportModel.arrivalRunway` property when gathering waypoint models needed to calculate initial aircraft heading
- [#33](https://github.com/openscope/openscope/issues/33) - Adds support for suffixes in SID and STAR procedures
- [#476](https://github.com/openscope/openscope/issues/476) - Adds game option to include/hide WIP airports in the airport list
- [#285](https://github.com/openscope/openscope/issues/285) - Adds `StripViewController`, `StripViewCollection`, and `StripViewModel` classes
    - Removes progress strip logic from the `AircraftModel`
    - Completely reworks CSS for `StripViewList`
- [#491](https://github.com/openscope/openscope/issues/491) - Adds `.isGroundedFlightPhase()` and implements this helper in `.buildWaypointModelsForProcedure()`
    - This allows for waypointModels to be build from the correct collection based on `flightPhase`
- [#477](https://github.com/openscope/openscope/issues/477) - Updates `AircraftModel.onAirspaceExit()` to look only at the `mcp.headingMode` value
- [#423](https://github.com/openscope/openscope/issues/423) - Adds user setting option to change length of PTL
- [#208](https://github.com/openscope/openscope/issues/208) - Updates Dublin (EIDW) - Improved procedures, added terrain and video map, modified airspace, realistic traffic
- [#508](https://github.com/openscope/openscope/issues/508) - Updates logic to display historical aircraft position for aircraft outside controlled airspace
- [#418](https://github.com/openscope/openscope/issues/418) - Updates development-workflow-procedures, adds Quick Start guide to README and consolidates all documentation in the `documentation` directory
- [#434](https://github.com/openscope/openscope/issues/434) - Adds tests and verifies functionality of non-procedural departures and arrivals (support for direct route strings)
- [#483](https://github.com/openscope/openscope/issues/483) - Adds unique transponder and CID generation methods
- [#137](https://github.com/openscope/openscope/issues/137) - Abstracts non game loop logic into new class `AppController`, which provides facade methods for `App` to call during game loop
- [#72](https://github.com/openscope/openscope/issues/72) - Converts `AirportController`, `GameController` and `UiController` to static classes
    - updates `window` references to these classes
    - updates `prop` references to these classes
- [#32](https://github.com/openscope/openscope/issues/32) - Add support for ranged altitude and speed restrictions in procedures
- [#32](https://github.com/openscope/openscope/issues/32) - Improve VNAV climbs and descents to better comply with restrictions
- [#228](https://github.com/openscope/openscope/issues/228) - Updates Boston Logan Intl. (KBOS) - Updated procedures, added video map and terrain, modified airspace, realistic traffic
- [#535](https://github.com/openscope/openscope/issues/535) - Removes left over references to `AircraftStripView` in `AircraftModel`

### Bugfixes
- [#385](https://github.com/openscope/openscope/issues/385) - Fixes coordinate letter issue at SBGL
- [#424](https://github.com/openscope/openscope/issues/424) - Prevent NaNs being passed on if invalid altitude is given
- [#356](https://github.com/openscope/openscope/issues/356) - Removes fix command from tutorial and replaces it with infomation on 'route', 'Say Route', and 'Proceed Direct'
- [#325](https://github.com/openscope/openscope/issues/325) - Fixes coordinate letter issues at RJBB, OSDI, OTHH
- [#448](https://github.com/openscope/openscope/issues/448) - Removes KBOS fixes from EKCH
- [#492](https://github.com/openscope/openscope/issues/492) - Runway, wind and spawnPattern changes to allow EGNM to operate
- [#467](https://github.com/openscope/openscope/issues/467) - Prevent attempts to access positions of vector waypoints
- [#451](https://github.com/openscope/openscope/issues/451) - Adjusts fix validation for hold/vector/flyover fix names
- [#521](https://github.com/openscope/openscope/issues/521) - Prevents simulator from wrongfully overriding assigned alt/hdg during approach clearances
- [#522](https://github.com/openscope/openscope/issues/522) - Updates `AirportModel.buildRestrictedAreas()` to build the coordinate array with the correct shape
- [#539](https://github.com/openscope/openscope/issues/539) - Adds local reference to `EventBus` inside `AircraftCommander`
- [#344](https://github.com/openscope/openscope/issues/344) - Cancel approach clearances whenever an altitude or heading instruction is given
- [#546](https://github.com/openscope/openscope/issues/546) - Make flight strips show appropriate altitude values


# 5.1.1 (May 12, 2017)
### Hotfix
- [#458](https://github.com/openscope/openscope/issues/458) - Fixes or removes from load list all airports that fail to load


# 5.1.0 (May 1, 2017)
### Features
- [#316](https://github.com/openscope/openscope/issues/316) - adds [deployment-checklist](tools/documentation/deployment-checklist.md) document
- [#184](https://github.com/openscope/openscope/issues/184) - Updates the airport-format.md file
- [#374](https://github.com/openscope/openscope/issues/374) - allow for specification of airport's default arrival and departure runway
- [#367](https://github.com/openscope/openscope/issues/367) - adds [airport-file-standards](tools/documentation/deployment-checklist.md) document

### Bugfixes
- [#364](https://github.com/openscope/openscope/issues/364) - Adds additional check for `undefined` in `CommandParser` when adding args to a `CommandModel`
- [#370](https://github.com/openscope/openscope/issues/370) - Deprecates and removes `AircraftController._setDestinationFromRouteOrProcedure()` as it was implemented to maintain a previous api which is no longer used
- [#188](https://github.com/openscope/openscope/issues/188) - Ensure the verbal and text instructions/readbacks state the correct directionality
- [#396](https://github.com/openscope/openscope/issues/396) - Updates Pilot.applyDepartureProcedure() to use RunwayModel correctly
- [#399](https://github.com/openscope/openscope/issues/399) - Updates `fms.getDestinationName()` to return the `fixName` when `currentLeg` is not a procedure
- [#394](https://github.com/openscope/openscope/issues/394) - Fix wrong PTL length and set to 1 minute
- [#404](https://github.com/openscope/openscope/issues/404) - Fixes broken link in [airport-format](tools/documentation/airport-format.md)
- [#395](https://github.com/openscope/openscope/issues/395) - Fix datablock speed to show GS, not IAS
- [#408](https://github.com/openscope/openscope/issues/408) - Ensure red response is given to `rr FIXXA..FIXXB`
- [#410](https://github.com/openscope/openscope/issues/410) - Fix strip update crash for arrivals on vectors


# 5.0.1 (April 24, 2017)
### Hotfix
- [#359](https://github.com/openscope/openscope/issues/359) - Updates `AircraftStripView` to display departure procedures with the correct `NAME.EXIT` shape


# 5.0.0 (April 21, 2017)
### Major
- [#139](https://github.com/openscope/openscope/issues/139) - Refactors FMS
    - This represents a ground-up, from scratch, re-build of the flight management system with new classes: `Fms`, `LegModel`, and `WaypointModel`
    - Introduces the `ModeController` that completely separates Altitude, Heading and Speed settings from the FMS and allowing the FMS to be in charge of the flight plan and any fixRestrictions defined for a given route
    - Adds `Pilot` class that acts as a coordinator layer between the `AircraftCommander`, `AircraftInstanceModel`, `ModeController`, and `Fms`
    - Completely reworks how `Aircraft.target` is calculated
    - Introduces the concept of `flightPhase`, and begins integrating that property in lieu of category (arrival/departure)
    - Adds ability to define hold waypoints with a symbol `@`
    - Splits `PositionModel` into two new classes; `StaticPositionModel` and `DynamicPositionModel`
    - Work on this issue also resolves or invalidates previously recorded issues:
        - [#57](https://github.com/openscope/openscope/issues/57) - `aircraftInstanceModel.fms` has a circular dependency with `aircraftInstanceModel.fms.my_aircraft.fms`
        - [#73](https://github.com/openscope/openscope/issues/73) - Using STAR command to change aircraft's assigned STAR throws errors
        - [#77](https://github.com/openscope/openscope/issues/77) - Abstract current waypoint altitude and speed setting
        - [#78](https://github.com/openscope/openscope/issues/78) - Add Leg to modelSourcePool
        - [#79](https://github.com/openscope/openscope/issues/79) - Refactor fms param out of Leg
        - [#81](https://github.com/openscope/openscope/issues/81) - Extend RouteModel, or add new layer, to handle compound routes
        - [#86](https://github.com/openscope/openscope/issues/86) - Rerouting aircraft causes it to climb to unassigned altitude
        - [#87](https://github.com/openscope/openscope/issues/87) - deprecate `aircraft.eid`
        - [#114](https://github.com/openscope/openscope/issues/114) - Implied holding in route strings
        - [#122](https://github.com/openscope/openscope/issues/122) - Rerouting uncleared aircraft onto SID fails
        - [#123](https://github.com/openscope/openscope/issues/123) - Using "fix" command yields legs with lower case route
        - [#129](https://github.com/openscope/openscope/issues/129) - Create getter in `AircraftInstanceModel` to get the current runway
        - [#144](https://github.com/openscope/openscope/issues/144) - create RouteBuilder class and smooth out RouteModel
        - [#153](https://github.com/openscope/openscope/issues/153) - `fix` command with multiple arguments skips to last fix
        - [#158](https://github.com/openscope/openscope/issues/158) - Add `.hasFix()` method to FixCollection
        - [#197](https://github.com/openscope/openscope/issues/197) - Route amendments will stop altitude changes
        - [#287](https://github.com/openscope/openscope/issues/287) - `StaticPositionModel` and enforcing use of Positions where appropriate

### Features
- [#269](https://github.com/openscope/openscope/issues/269) - Enumerate magic number in RunwayModel
- [#281](https://github.com/openscope/openscope/issues/281) - Replaced old `terrain.svg` file with own work

### Bugfixes
- [#256](https://github.com/openscope/openscope/issues/256) - Standardized indentation in all json files
    - followed up and corrected 2 mistakenly cleared out aircraft files
- [#263](https://github.com/openscope/openscope/issues/259) - Fixes Firefox compatibility issue by changing ajax to getJSON
- [#303](https://github.com/openscope/openscope/issues/303) - Fixes bug with departures at SAME
- [#321](https://github.com/openscope/openscope/issues/321) - Fixes coordinates for PAM at EHAM
- [#340](https://github.com/openscope/openscope/issues/340) - Ensure aircraft reach their targeted speed
- [#342](https://github.com/openscope/openscope/issues/342) - Fixes last-second go-arounds by landing aircraft
- [#346](https://github.com/openscope/openscope/issues/346) - Ensure aircraft follow glideslope
- [#338](https://github.com/openscope/openscope/issues/338) - Fix mispronunciation of grouped numbers '820' as 'eight-twenty-zero'


# 4.1.2 (February 20, 2017)
### Hotfix
- [#252](https://github.com/openscope/openscope/issues/252) - Updates `static.json` to not use ssl


# 4.1.1 (February 20, 2017)
### Hotfix
- [#249](https://github.com/openscope/openscope/issues/249) - Restores spawning of GA aircraft at EDDT


# 4.1.0 (February 20, 2017)
### Major
- [#154](https://github.com/openscope/openscope/issues/154) - Removes GitHub Pages specific files and moves hosting out of GitHub Pages.
- [#230](https://github.com/openscope/openscope/issues/230) - Updates build process to:
    - minify css and javascript and output to `public` directory
    - minify airport json/geojson files and output to `public` directory
    - combine aircraft and airline json files into `aircraft.json` and `airline.json` and output them to the `public` directory
    - copy static assets (fonts and images) to `public` directory
    - introduce [Handlebars](https://www.npmjs.com/package/handlebars-layouts) templates and create `buildMarkup` build process
    - point the local server to the `public` directory`

### Features
- [#109](https://github.com/openscope/openscope/issues/109) - Makes sure the output for sid and star commands are always uppercase.
- [#179](https://github.com/openscope/openscope/issues/179) - Marks all airports as works in progress
- [#166](https://github.com/openscope/openscope/issues/166) - Changes deployment server from Express to Nginx
- [#163](https://github.com/openscope/openscope/issues/163) - Adds javascript minification to build process
    - adds copy task to public directory
    - translates `json_assembler.rb` to `jsonAssembler.js` and adds it to the build process.
- [#222](https://github.com/openscope/openscope/issues/222) - Corrects `icao` of the Boeing 767-400 and also updates the information to Eurocontrol data
- [#224](https://github.com/openscope/openscope/issues/224) - Updates `app.json` to use correct buildpacks
- [#104](https://github.com/openscope/openscope/issues/104) - Overhauls Munich - updates Munich to AIRAC 1702, adds STARs, and adds a realistic traffic flow.
- [#103](https://github.com/openscope/openscope/pull/202) - Adds Tokyo Narita International Airport as per AIRAC 1702
- [#149](https://github.com/openscope/openscope/issues/149) - Fixes an instance of two runways called "34R" in Shanghai Pudong

### Bugfixes
- [#201](https://github.com/openscope/openscope/issues/201) - Adds the required space between 'fh' and its argument in the tutorial
- [#195](https://github.com/openscope/openscope/issues/195) - Updates airline json files to include `icao` key. Updates `AirlineCollection` and `AirlineModel` to handle variable casing of `icao`
- [#207](https://github.com/openscope/openscope/issues/207) - Adds a default position value to `SpawnPatternModel` so aircraft have, at least, a `[0, 0]` starting position
- [#210](https://github.com/openscope/openscope/issues/210) - Ensures data block colored bars are all the same width (3px), regardless of callsign length
- [#210](https://github.com/openscope/openscope/issues/210) - Adds missing `return` in `.generateFlightNumberWithAirlineModel()` that was needed to properly recurse back through the method in the case of a duplicate flight number.
- [#203](https://github.com/openscope/openscope/issues/203) - Updates boolean logic in `App.updateViewControls()` which was evaluating an asynchronous property that, typically, had not finished loading.
- [#148](https://github.com/openscope/openscope/issues/148) - Fixes internal fms error that was breaking the game when issuing holds over present position


# 4.0.1 (January 29, 2017)
### Features
- [#170](https://github.com/openscope/openscope/issues/170) - Adds Openscope favicon

### Bugfixes
- [#176](https://github.com/openscope/openscope/issues/176) - Removes `ALM` and `SVD` arrival patterns from 'EKCH' because there aren't enough fixes to support them
- [#177](https://github.com/openscope/openscope/issues/177) - Updates `entryPoint` and `exitPoint` to be pluralized as is the airport json standard
- [#175](https://github.com/openscope/openscope/issues/175) - Adds `entryPoints` to `gcrr` star route definitions
- [#174](https://github.com/openscope/openscope/issues/174) - Fixes arrival pattern that was using an array of fix names instead of a routeString.
- [#173](https://github.com/openscope/openscope/issues/173) - Updates `wmkk` StandardRoute definition to include at least one fixname


# 4.0.0 (January 26, 2017)
### Major
- [n8rzz/atc#220](https://github.com/n8rzz/atc/issues/220) - Restructures `src` files into `client` and `server` folders.
- [n8rzz/atc#184](https://github.com/n8rzz/atc/issues/184) - Updates Node to version 7.0.0
- [n8rzz/atc#181](https://github.com/n8rzz/atc/issues/181) - Moves aircraft command logic from `AircraftInstanceModel` to new `AircraftCommander` class
- [n8rzz/atc#243](https://github.com/n8rzz/atc/issues/243) - Adds `spawnPatterns` to airport json and vastly simplifies aircraft creation. Work on this issue ended up resolving many other smaller issues listed below.
  - [n8rzz/atc#229](https://github.com/n8rzz/atc/issues/229) - Restructure `Airport.departures` to utilize routes
  - [n8rzz/atc#56](https://github.com/n8rzz/atc/issues/56) - Abstract inline fix object out of ArrivalBase
  - [n8rzz/atc#27](https://github.com/n8rzz/atc/issues/27) - Simplify creation of arrival aircraft
  - [n8rzz/atc#242](https://github.com/n8rzz/atc/issues/242) - Include airline id in airline json
  - [n8rzz/atc#235](https://github.com/n8rzz/atc/issues/235) - Create SpawnCollection, SpawnModel and SpawnScheduler classes
  - [n8rzz/atc#28](https://github.com/n8rzz/atc/issues/28) - Circular reference in airportModel.departures.airport
  - [n8rzz/atc#28](https://github.com/n8rzz/atc/issues/28) - Circular reference in airportModel.departures.airport

### Minor
- [n8rzz/atc#193](https://github.com/n8rzz/atc/issues/193) - Changes `AircraftStripView` text outputs to be all uppercase
- [n8rzz/atc#133](https://github.com/n8rzz/atc/issues/133) - Ensures proper removal of all `AircraftConflict` instances involving an aircraft that has been removed from the simulation
    - Originally reported in [zlsa/atc#734](https://github.com/zlsa/atc/issues/734)
- [n8rzz/atc#205](https://github.com/n8rzz/atc/issues/205) - Changes the names from having the flags in their name by adding WIP variable to the `AIRPORT_LOAD_LIST` in `airportLoadList`
- [n8rzz/atc#192](https://github.com/n8rzz/atc/issues/192) - Fixes white space in that is displayed from the `AircraftInstanceModel`
- [n8rzz/atc#233](https://github.com/n8rzz/atc/issues/233) - Adds cache to travis build

### Bugfixes
- [n8rzz/atc#104](https://github.com/n8rzz/atc/issues/104) & [n8rzz/atc#237](https://github.com/n8rzz/atc/issues/237) - Resets current indicies when issuing a new star to an arriving aircraft
    - Originally reported in [zlsa/atc#730](https://github.com/zlsa/atc/issues/730) & [zlsa/atc#768](https://github.com/zlsa/atc/issues/768)


# 3.2.1 (January 2, 2017)
### Bugfixes
- [n8rzz/atc#206](https://github.com/n8rzz/atc/issues/206) - Restores behavior of aircraft flying present heading after completing all legs in their flightplan
    - Originally reported in [zlsa/atc#767](https://github.com/zlsa/atc/issues/767)
- [n8rzz/atc#241](https://github.com/n8rzz/atc/issues/241) - Fix wrongful removal of departures from runway queues when arrivals land
    - Originally reported in [zlsa/atc#770](https://github.com/zlsa/atc/issues/770)
- [n8rzz/atc#240](https://github.com/n8rzz/atc/issues/240) - Fix erroneous voice readbacks for altitude command
    - Originally reported in [zlsa/atc#769](https://github.com/zlsa/atc/issues/769)
- [n8rzz/atc#133](https://github.com/n8rzz/atc/issues/133) - Fixes behavior of AircraftConflict in various ways, particularly with removal after deletion of aircraft
    - Originally reported in [zlsa/atc#734](https://github.com/zlsa/atc/issues/734)


# 3.2.0 (December 20, 2016)
### Major
* [n8rzz/atc#53](https://github.com/n8rzz/atc/issues/53) - Integrates `sidCollection` and `starCollection` with `RouteModel` within `AircraftInstanceModel`
    - Creates getters for `currentLeg` and `currentWaypoint`
    - Abstracts restrictions logic to live within `Waypoint`
    - Consolidates `runSID()` and `climbViaSid()` logic
- [n8rzz/atc#54](https://github.com/n8rzz/atc/issues/54) - Deprecates `sid` and `star` properties of the `AirportModel` in favor of `sidCollection` and `starCollection`
- [n8rzz/atc#169](https://github.com/n8rzz/atc/issues/169) - Adds [Express](expressjs.com) server to serve static assets and add [travis](travis-ci.org) config file for travis continuous integration
- [n8rzz/atc#114](https://github.com/n8rzz/atc/issues/114) - Rewrites the CommandParser from the ground up
- [n8rzz/atc#216](https://github.com/n8rzz/atc/issues/216) - Removes `Pegjs` and references completing switch to new CommandParser

### Minor
- [n8rzz/atc#77](https://github.com/n8rzz/atc/issues/77) - Implements `modelSourceFactory` and `modelSourcePool`
- [n8rzz/atc#144](https://github.com/n8rzz/atc/issues/144) - Refactors `canvasController.canvas_draw_sids` method to use `airport.sidCollection` instead of `airport.sid`
- [n8rzz/atc#55](https://github.com/n8rzz/atc/issues/55) - Moves properties shared by all `Arrival` types up to `ArrivalBase`
- [n8rzz/atc#52](https://github.com/n8rzz/atc/issues/52) - Removes `$.each()` from `AirportModel` in favor of `_forEach()` and uses `_get()` inside `aircraftInstanceModel.parse()` instead of if statements
- [n8rzz/atc#135](https://github.com/n8rzz/atc/issues/135) - Moves creation of Legs and Waypoints to constants instead of as method arguments
- [n8rzz/atc#17](https://github.com/n8rzz/atc/issues/17) - Moves `.parseCoordinate()` out of `PositionModel` and into `unitConverters`
- [n8rzz/atc#128](https://github.com/n8rzz/atc/issues/128) - Moves flight management system files to `FlightManagementSystem` folder
- [n8rzz/atc#163](https://github.com/n8rzz/atc/issues/163) - Adds `RouteModel` to `AircraftInstanceModel.runSTAR` for easier handling of a route string
- [n8rzz/atc#159](https://github.com/n8rzz/atc/issues/159) - Adds static `calculatePosition` method to `PositionModel` and abstracts common functions
- [n8rzz/atc#135](https://github.com/n8rzz/atc/issues/135) - Replaces active airport icao in view with a zulu time clock
- [n8rzz/atc#167](https://github.com/n8rzz/atc/issues/167) - Consolidates test fixtures in fixtures directory
* [n8rzz/atc#176](https://github.com/n8rzz/atc/issues/176) - Addresses issue with video maps being drawn incorrectly.
    - Updates `PositionModel` to run all calculations through the static `.calculatePosition()` method and vastly simplifies internal logic.
- [n8rzz/atc#186](https://github.com/n8rzz/atc/issues/186) - Refactors the the function names in `FixCollection` to better fit their function. `init()` to `addItems()` and `destroy()` to `removeItems()`
- [n8rzz/atc#194](https://github.com/n8rzz/atc/issues/194) - Adds gulp-cli and adds [tools readme](tools/README.md) link to gulp issues with Windows
- [n8rzz/atc#188](https://github.com/n8rzz/atc/issues/188) - Changes `routeString` to `routeCode` in `RouteModel` and moves `.toUpperCase()` from the getter to `.init()`
- [n8rzz/atc#175](https://github.com/n8rzz/atc/issues/175) - Updates `StandardRouteModel` to throw when entry/exit point doesn't exist within a collection and updates `.setDepartureRunway()` to send the `routeCode` to `Leg` on instantiation
- [n8rzz/atc#134](https://github.com/n8rzz/atc/issues/134) - Prevents collision detection for aircraft that are outside of our airspace
    - Originally reported in [zlsa/atc#736](https://github.com/zlsa/atc/issues/736)
- [n8rzz/atc#211](https://github.com/n8rzz/atc/issues/211) - Escape clears commands but not callsign if commands are present
    - Originally reported in [zlsa/atc#763](https://github.com/zlsa/atc/issues/763)

### Bugfixes
- [n8rzz/atc#145](https://github.com/n8rzz/atc/issues/145) - Moves `_comment` blocks in airport json file to be within object the are describing
- [n8rzz/atc#151](https://github.com/n8rzz/atc/issues/151) - Streamlines flight number generation and adds new method to add new callsigns to the existing list
- [n8rzz/atc#182](https://github.com/n8rzz/atc/issues/182) - Adds `_isNumber` check instead of `!magneticNorth` inside `PositionModel.calculateRelativePosition()` and the `AirspaceModel` constructor.
    - Originally reported in [zlsa/atc#754](https://github.com/zlsa/atc/issues/754)
- [n8rzz/atc#196](https://github.com/n8rzz/atc/issues/196) - Adds additional handling to `StandardRouteModel._buildEntryAndExitCollections` to handle case where `entryPoints` and `exitPoints` don't exist in the `airport.sids` definition
    - Originally reported in [zlsa/atc#760](https://github.com/zlsa/atc/issues/760)
- [n8rzz/atc#132](https://github.com/n8rzz/atc/issues/132) - Ensures proper removal of aircraft from the runway queue(s) when that aircraft has been deleted.
    - Originally reported in [zlsa/atc#706](https://github.com/zlsa/atc/issues/706)


# 3.1.0 (November 20, 2016)
### Major
- [n8rzz/atc#18](https://github.com/n8rzz/atc/issues/18) - Adds `FixModel` and static class `FixCollection` for reasoning about airport fixes
- [n8rzz/atc#19](https://github.com/n8rzz/atc/issues/19) - Adds `StandardRoute` classes reasoning about SIDs and STARs
- [n8rzz/atc#82](https://github.com/n8rzz/atc/issues/82) - Moves `airlineController` and `aircraftController` to instantiate from within `airportController` instead from `App`
- [n8rzz/atc#88](https://github.com/n8rzz/atc/issues/88) - Enable airport load without bundling and moves `airportLoadList.js` out of the `src` folder
- [n8rzz/atc#96](https://github.com/n8rzz/atc/issues/96) - Updates score calculations and how they are recorded

### Minor
- [n8rzz/atc#41](https://github.com/n8rzz/atc/issues/41) - Correct casing for Arrival and Departure factories
- [n8rzz/atc#36](https://github.com/n8rzz/atc/issues/36) - Rename `AreaModel` to `AirspaceModel`
- [n8rzz/atc#57](https://github.com/n8rzz/atc/issues/57) - Changes `StandardRoute` property name `icao` to `identifier`
- [n8rzz/atc#44](https://github.com/n8rzz/atc/issues/44) - Introduce early exit for airport load when airport data is not complete
- [n8rzz/atc#60](https://github.com/n8rzz/atc/issues/60) - Adds [git-flow](tools/documentation/git-flow-process.md) strategy document
- [n8rzz/atc#100](https://github.com/n8rzz/atc/issues/100) - Adds `BaseModel`
- [n8rzz/atc#101](https://github.com/n8rzz/atc/issues/101) - Adds `BaseCollection`

### Bugfixes
- [n8rzz/atc#45](https://github.com/n8rzz/atc/issues/45) - WMKK has misnamed star name
- [n8rzz/atc#58](https://github.com/n8rzz/atc/issues/58) - Updates spelling in `.convertMinutesToSeconds[)`
- [n8rzz/atc#75](https://github.com/n8rzz/atc/issues/75) - Future aircraft path, when on ILS, wrong width
- [n8rzz/atc#90](https://github.com/n8rzz/atc/issues/90) - `areas` is undefined in `AirportModel`
- [n8rzz/atc#91](https://github.com/n8rzz/atc/issues/91) - `FixCollection.init()` does not clear current `_items` if any exist
- [n8rzz/atc#108](https://github.com/n8rzz/atc/issues/108) - Aircraft strips show arrival airport in uppercase
- [n8rzz/atc#109](https://github.com/n8rzz/atc/issues/109) - Updates `FixCollection.findFixByName()` to accept upper, mixed, or lower case fix name
- [n8rzz/atc#115](https://github.com/n8rzz/atc/issues/115) - Switching to a previously loaded airport does not clear previous airport fixes
- [n8rzz/atc#191](https://github.com/n8rzz/atc/issues/191) - Fixes `parseElevation()` so that it does not return NaN when it is given the string `'Infinity'`
    - Originally reported in [zlsa/atc#756](https://github.com/zlsa/atc/issues/756)<|MERGE_RESOLUTION|>--- conflicted
+++ resolved
@@ -1,11 +1,9 @@
 # 6.8.0 (December 1, 2018)
 ### New Features
-<<<<<<< HEAD
+
 - [#403](https://github.com/openscope/openscope/issues/403) - Add Flughafen Düsseldorf (Düsseldorf Airport, EDDL)
 - [#1032](https://github.com/openscope/openscope/issues/1032) - Add range ring options and toggle button
-=======
-
->>>>>>> 7a1446ae
+
 
 
 
