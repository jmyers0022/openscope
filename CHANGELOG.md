# 6.9.0 (January 1, 2019)
### New Features


### Bugfixes


### Enhancements & Refactors


# 6.8.0 (December 1, 2018)
### New Features
- [#1003](https://github.com/openscope/openscope/issues/1003) - Add assigned runway to the aircrafts' strips
- [#945](https://github.com/openscope/openscope/issues/945) - Add airport information panel to scope
- [#159](https://github.com/openscope/openscope/issues/159) - Add in-game link to GitHub repo
- [#1212](https://github.com/openscope/openscope/issues/1212) - Randomize pilot voice for each aircraft
- [#1197](https://github.com/openscope/openscope/issues/1197) - Adds custom analytics event tracking

### Bugfixes
- [#1147](https://github.com/openscope/openscope/issues/1147) - Fix Callsigns in tutorial should update when switching airports
- [#1045](https://github.com/openscope/openscope/issues/1045) - Fix descent planning logic so arrivals can meet their altitude restrictions
- [#1084](https://github.com/openscope/openscope/issues/1084) - Add messages for too-low glideslope intercepts
- [#155](https://github.com/openscope/openscope/issues/155) - Accept entrail property in spawnPatternModel
- [#1193](https://github.com/openscope/openscope/issues/1193) - Adds `SettingsController` instantiation to `UiController.init()`
- [#1202](https://github.com/openscope/openscope/issues/1202) - Prevent pilot from responding with "say again, say again"
- [#1154](https://github.com/openscope/openscope/issues/1154) - Ensure that the runway is valid for SID before takeoff
- [#955](https://github.com/openscope/openscope/issues/955) - Fix `sid` command`

### Enhancements & Refactors
- [#1075](https://github.com/openscope/openscope/issues/1075) - Typo In surgePattern documentation
- [#883](https://github.com/openscope/openscope/issues/883) - Stop penalizing light tailwind landings
- [#1001](https://github.com/openscope/openscope/issues/1001) - Remove support for work-in-progress airports
- [#1179](https://github.com/openscope/openscope/issues/1179) - Extract settings related code from UiController into its own controller
- [#1171](https://github.com/openscope/openscope/issues/1171) - Move tutorial from InputController to UiController
- [#1114](https://github.com/openscope/openscope/issues/1114), [#1115](https://github.com/openscope/openscope/issues/1115) - Update broken documentation links
- [#308](https://github.com/openscope/openscope/issues/308) - Abstract Aircraft.getWind() to the AirportModel
- [#1199](https://github.com/openscope/openscope/issues/1199) - Change taxi readback to "taxi to and hold short of Runway 1"
- [#1208](https://github.com/openscope/openscope/issues/1208) - Update Thomas Cook callsign
- [#1209](https://github.com/openscope/openscope/issues/1209) - Update TUI Airways callsign
- [#604](https://github.com/openscope/openscope/issues/604) - Adds support for dataBlock timeshare data
- [#678](https://github.com/openscope/openscope/issues/678) - Removes wind vane visualization from `CanvasController`
<<<<<<< HEAD
- [#1238](https://github.com/openscope/openscope/issues/1238) - Route and reroute should include IFR clearance



=======
- [#1137](https://github.com/openscope/openscope/issues/1137) - Updates project dependencies
>>>>>>> 44c3e5b7


# 6.7.0 (November 1, 2018)
### New Features
- [#1033](https://github.com/openscope/openscope/issues/1033) - Add support for overflights
- [#793](https://github.com/openscope/openscope/issues/793) - Add AIRAC airport file key and system command
- [#1017](https://github.com/openscope/openscope/issues/1017) - Add more GA aircraft

### Bugfixes
- [#1099](https://github.com/openscope/openscope/issues/1099) - Fix wrong B747 entry in Turkish Airlines file
- [#1104](https://github.com/openscope/openscope/issues/1104) - Fix console warnings for removing StripViewModel which doesn't exist
- [#1103](https://github.com/openscope/openscope/issues/1103) - Fix pressing ESC doesn't fully clear the command bar
- [#1149](https://github.com/openscope/openscope/issues/1149) - Ensure all flight strips are removed when switching to another airport
- [#1152](https://github.com/openscope/openscope/issues/1152) - Fix GameClockView crashes sim in Firefox

### Enhancements & Refactors
- [#1108](https://github.com/openscope/openscope/issues/1108) - Overhaul of KLAS
- [#794](https://github.com/openscope/openscope/issues/794) - Bring KMIA back into compliance with the airport specs
- [1123](https://github.com/openscope/openscope/issues/1123) - Make runway mandatory in "taxi" command
- [#1112](https://github.com/openscope/openscope/issues/1112) - Cleanup of eslint errors and warnings
- [#1138](https://github.com/openscope/openscope/issues/1138) - Remove contributors block from package.json
- [#696](https://github.com/openscope/openscope/issues/696) - Default canvas theme no longer hardcoded in CanvasController
- [#1144](https://github.com/openscope/openscope/issues/1144) - Move calculateSpawnHeading to SpawnPattenModel
- [#1142](https://github.com/openscope/openscope/pull/1142) - Update documentation for taxi command
- [#966](https://github.com/openscope/openscope/pull/966) - Improve terrain generation documentation
- [#1133](https://github.com/openscope/openscope/issues/1133) - Improve InputController class


# 6.6.0 (October 1, 2018)
### New Features
- [#989](https://github.com/openscope/openscope/issues/989) - Add in Austin Bergstrom International Airport
- [#1090](https://github.com/openscope/openscope/issues/1090) - Add Tecnam P92 Aircraft

### Bugfixes
- [#1086](https://github.com/openscope/openscope/issues/1086) - Update P28A Climb rate fm 2000ft/m to 700ft/m
- [#1034](https://github.com/openscope/openscope/issues/1034) - Fix waypoint time-to-turn calculations to ensure smooth turns
- [#935](https://github.com/openscope/openscope/issues/935) - Prevent aircraft from skipping fixes that require tight turns
- [#870](https://github.com/openscope/openscope/issues/870) - Fix unusable runway bug after changing one aircraft's departure runway
- [#1101](https://github.com/openscope/openscope/issues/1101) - Fix console error caused by vector waypoints

### Enhancements & Refactors
- [1077](https://github.com/openscope/openscope/issues/1077) - Update flight strips view by separating arrival and departure strips
- [#1074](https://github.com/openscope/openscope/issues/1074) - Update link to "aircraft separation rules" in scoring.md
- [#111](https://github.com/openscope/openscope/issues/111) - Draw STARs on scope like we do with SIDs


# 6.5.0 (September 1, 2018)
### New Features
- [#206](https://github.com/openscope/openscope/issues/206) - Add Bucharest Henri Coandǎ International Airport (LROP)

### Bugfixes
- [#994](https://github.com/openscope/openscope/issues/994) - fix "Aircraft vectored off ILS maintain over-precise altitude"
- [#1048](https://github.com/openscope/openscope/issues/1048) - fix "Aircrafts do not land after ILS clearance" because runway is not part of their STAR
- [#1044](https://github.com/openscope/openscope/issues/1044) - fix aircrafts drift off ILS localizer during final approach causing "strange behaviour after landing"
- [#1047](https://github.com/openscope/openscope/issues/1047) - fix "Flight number 5000 pronounced incorrectly"
- [#993](https://github.com/openscope/openscope/issues/993) - fix Arrivals exiting and reentering airspace causes error about missing strip
- [#724](https://github.com/openscope/openscope/issues/724) - fix settings modal doesn't add active class to control icon
- [#421](https://github.com/openscope/openscope/issues/421) - Add missing keys to spawnPatternModelJsonValidator
- [#836](https://github.com/openscope/openscope/issues/836) - Fix "hold in STAR procedure isn't working"

### Enhancements & Refactors
- [#933](https://github.com/openscope/openscope/issues/933) - Revival of Istanbul Atatürk Airport (LTBA)
- [#1053](https://github.com/openscope/openscope/issues/1053) Add optional altitude argument for 'descend via STAR' command
- [#1071](https://github.com/openscope/openscope/issues/1071) Add optional altitude argument for 'climb via SID' command


# 6.4.0 (August 1, 2018)
### New Features
- [#403](https://github.com/openscope/openscope/issues/403) - Add Flughafen Düsseldorf (Düsseldorf Airport, EDDL)

### Bugfixes
- [#1018](https://github.com/openscope/openscope/issues/1018) - Fix "leaving airspace without proper clearance" bug at KSEA
- [#915](https://github.com/openscope/openscope/issues/915) - Change passing/diverging separation logic to use assigned heading, not ground track heading
- [#38](https://github.com/openscope/openscope/issues/38) - Fix issues with localizer interception
    - prevents aircraft from spinning in circles (in most cases we're seeing)
    - ensures descents below assigned altitude do not begin until established on the localizer
    - penalizes localizer interception above glideslope
    - triggers go-arounds at final approach fix if not established on both localizer and glideslope
- [#1030](https://github.com/openscope/openscope/issues/1030) - Fix background color of options menu dropdowns

### Enhancements & Refactors
- [#1005](https://github.com/openscope/openscope/issues/1005) - Minor updates to KRDU
- [#1023](https://github.com/openscope/openscope/issues/1023) - Standardize `openScope` capitalization
- [#949](https://github.com/openscope/openscope/issues/949) - Keep video map clearly visible at all zoom levels
- [#1000](https://github.com/openscope/openscope/issues/1000) - Increase max width of airport selection dialog to permit longer airport names


# 6.3.0 (July 1, 2018)
### New Features
- [#272](https://github.com/openscope/openscope/issues/272) - Add Cincinnati/Northern Kentucky International Airport (KCVG)

### Bugfixes
- [#1008](https://github.com/openscope/openscope/issues/1008) - Correct airline files using old callsign format

### Enhancements & Refactors
- [#938](https://github.com/openscope/openscope/issues/938) - Overhaul of OMDB
- [#94](https://github.com/openscope/openscope/issues/94) - Adds @openscope/validator package with supporting npm script


# 6.2.0 (June 10, 2018)
### New Features
- [#893](https://github.com/openscope/openscope/issues/893) - Add Prague Václav Havel Airport (LKPR)
- [#444](https://github.com/openscope/openscope/issues/444) - Adds option button to toggle video map display
- [#884](https://github.com/openscope/openscope/issues/884) - Add airline files for non-US registration callsigns

### Bugfixes
- [#968](https://github.com/openscope/openscope/issues/968) - Fixed N-numbered GA aircraft having callsign "default" if voice is on
- [#907](https://github.com/openscope/openscope/issues/907) - Updates `SpawnPatternModel` to handle integer or float values for `#rate`
- [#996](https://github.com/openscope/openscope/issues/996) - Add airport guide directory entry for LKPR

### Enhancements & Refactors
- [#956](https://github.com/openscope/openscope/issues/956) - Updated 'descend via STAR' documentation to change mentioning SID to STAR
- [#782](https://github.com/openscope/openscope/issues/782) - Overhaul of KATL
- [#961](https://github.com/openscope/openscope/issues/961) - Updated climb and descent rates using Eurocontrol data
- [#874](https://github.com/openscope/openscope/issues/874) - Continue and clean up following FMS / Route refactor
- [#982](https://github.com/openscope/openscope/issues/982) - Remove empty .gitkeep file
- [#916](https://github.com/openscope/openscope/issues/916) - Consolidates aircraft removal logics, renames AircraftModel#inside_ctr -> AircraftModel#isControllable, simplifies aircraft update logic in AircraftController
- [#972](https://github.com/openscope/openscope/issues/972) - Updated airline fleets to newest data


# 6.1.2 (May 2, 2018)
### Hotfix
- [#953](https://github.com/openscope/openscope/issues/953) - Fix aircraft not descending into airspace when airspace ceiling is below STAR bottom altitude


# 6.1.1 (May 1, 2018)
### Hotfix
- [#950](https://github.com/openscope/openscope/issues/950) - Fix left turn command `t l ###`


# 6.1.0 (May 1, 2018)
### New Features
- [#818](https://github.com/openscope/openscope/issues/818) - Allows selection of only aircraft within controlled airspace
- [#838](https://github.com/openscope/openscope/issues/838) - Add Zürich Airport (LSZH)
- [#24](https://github.com/openscope/openscope/issues/24) - Add command to inform arrivals of assigned landing runway

### Bugfixes
- [#918](https://github.com/openscope/openscope/issues/918) - Fix failed load by verifying "last airport" in loadList before attempting to use it
- [#939](https://github.com/openscope/openscope/issues/939) - Fix airline fleet detection logic that was erroring during spawn of properly declared patterns
- [#899](https://github.com/openscope/openscope/issues/899) - Fix improper merging of routes when divergent waypoint is not in the middle of the leg
- [#940](https://github.com/openscope/openscope/issues/940) - Fixes British Airways fleets; re-adds 'short' fleet and removes historic fleet
- [#947](https://github.com/openscope/openscope/issues/947) - Fix lack of red response for 'land' and update documentation

### Enhancements & Refactors
- [#910](https://github.com/openscope/openscope/issues/910) - Reactivate KBOS and KSTL
- [#856](https://github.com/openscope/openscope/issues/856) - Overhaul of Doha Hamad International Airport (OTHH)
- [#246](https://github.com/openscope/openscope/issues/246) - Overhaul OMAA (Abu Dhabi)
- [#908](https://github.com/openscope/openscope/issues/908) - Minor updates to KSEA
- [#928](https://github.com/openscope/openscope/issues/928) - Minor updates to KPDX
- [#923](https://github.com/openscope/openscope/issues/923) - Overhaul of KABQ
- [#931](https://github.com/openscope/openscope/issues/931) - Minor updates to KDCA
- [#241](https://github.com/openscope/openscope/issues/241) - Overhaul of London Luton Airport (England, United Kingdom)
- [#927](https://github.com/openscope/openscope/issues/927) - Fix climb rates for CRJs
- [#677](https://github.com/openscope/openscope/issues/677) - Add test which ensures all airport JSONs contain valid JSON data (helpful for airport developers)


# 6.0.0 (March 1, 2018)
### Major
- [#809](https://github.com/openscope/openscope/issues/809) - Major reconfiguration of FMS and navigation-related components of the sim

### New Features
- [#108](https://github.com/openscope/openscope/issues/108) - Add Ottawa Macdonald–Cartier International Airport (Canada)
- [#265](https://github.com/openscope/openscope/issues/265) - Add Leeds Bradford Airport (England, United Kingdom)
- [#816](https://github.com/openscope/openscope/issues/816) - Add Kansas City Int'l (KMCI)
- [#819](https://github.com/openscope/openscope/issues/819) - Add Raleigh-Durham Int'l (KRDU)
- [#785](https://github.com/openscope/openscope/issues/785) - Add Pittsburgh International Airport (KPIT)
- [#106](https://github.com/openscope/openscope/issues/106) - Add Halifax Stanfield International Airport (CYHZ)

### Bugfixes
- [#864](https://github.com/openscope/openscope/issues/864) - Resolve console.warning() is not a function (when drawing SIDs), by removing the -ing
- [#879](https://github.com/openscope/openscope/issues/879) - Restore functionality of non-procedural descents to airspace ceiling
- [#895](https://github.com/openscope/openscope/issues/895) - Ensure number-type variables defined in spawn patterns are cast to numbers if provided as strings

### Enhancements & Refactors
- [#840](https://github.com/openscope/openscope/issues/840) - Updates documentation on airport file standards
- [#655](https://github.com/openscope/openscope/issues/655) - Set new standards for airport difficulty levels
- [#529](http://github.com/openscope/openscope/issues/529) - Convert `NavigationLibrary` to a singleton
- [#881](http://github.com/openscope/openscope/issues/881) - Remove nonfunctional airports from load list broken by feature/809
- [#216](https://github.com/openscope/openscope/issues/216) - Overhaul of Ronald Reagan Washington National Airport (DC, USA)
- [#854](https://github.com/openscope/openscope/issues/854) - Overhaul of Manchester International Airport (England, United Kingdom
- [#866](https://github.com/openscope/openscope/issues/866) - Customisation of callsign formats
- [#199](https://github.com/openscope/openscope/issues/199) - Overhaul of Frankfurt Am Main International Airport (Germany)
- [#842](https://github.com/openscope/openscope/issues/842) - Updates KBOS to AIRAC 1802
- [#844](https://github.com/openscope/openscope/issues/844) - Updates KSTL to AIRAC 1802
- [#851](https://github.com/openscope/openscope/issues/851) - Updates KPDX to AIRAC 1802
- [#837](https://github.com/openscope/openscope/issues/837) - Refactors `StripView` classes to not use `$.show()` and `$.hide()`
    - updates css to use `flexbox` instead of the clever `translateY()` tricks.
    - [#885](https://github.com/openscope/openscope/issues/885) - Removes loading indicator and simplifies `LoadingView`
- [#796](https://github.com/openscope/openscope/issues/796) - Updates ENGM (Oslo Airport, Norway)
- [#723](https://github.com/openscope/openscope/issues/723) - Add contribution guidelines document


# 5.7.0 (December 1, 2017)
### Bugfixes
- [#831](https://github.com/openscope/openscope/issues/831) - Add empty video maps to WIP airports to keep them from crashing

### Enhancements & Refactors
- [#823](https://github.com/openscope/openscope/issues/823) - Add restricted and prohibited areas to KSEA
- [#825](https://github.com/openscope/openscope/issues/825) - Updates KSTL to AIRAC 1712
- [#821](https://github.com/openscope/openscope/issues/821) - Updates KDTW to AIRAC 1712
- [#829](https://github.com/openscope/openscope/issues/829) - Updates EDDH (Hamburg Airport, Germnay)
- [#833](https://github.com/openscope/openscope/issues/833) - Updates documentation on airport format
- [#485](https://github.com/openscope/openscope/issues/485) - Updates KLAS (McCarran International Airport, NV)
- [#801](https://github.com/openscope/openscope/issues/801) & [#802](https://github.com/openscope/openscope/issues/802) - Removed Monarch Airlines and Airberlin


# 5.6.1 (November 1, 2017)
### Hotfix
- [#814](https://github.com/openscope/openscope/issues/814) - Fix severe canvas bug for airports with runways that don't draw extended centerlines


# 5.6.0 (November 1, 2017)
### New Features
- [#647](https://github.com/openscope/openscope/issues/647) - Add Tampa Intl. (KTPA)
- [#107](https://github.com/openscope/openscope/issues/107) - Add Theodore Francis Green Memorial State Airport (Providence, US)
- [#559](https://github.com/openscope/openscope/issues/559) - New Airport: KDTW (Detroit Metropolitan Wayne County Airport, MI)
- [#236](https://github.com/openscope/openscope/issues/236) - Splits canvas into STATIC and DYNAMIC canvases, only drawing updates when there are updates to draw.
    - Moves CanvasController arrow functions to bound class methods

### Bugfixes
- [#667](https://github.com/openscope/openscope/issues/667) - Fix bug where aircraft cleared twice for ILS won't join glideslope
- [#567](https://github.com/openscope/openscope/issues/567) - Fix bug of aircraft descending via STAR to '0' altitude
- [#787](https://github.com/openscope/openscope/issues/787) - `sid` command no longer sets the aircraft's destination property
- [#812](https://github.com/openscope/openscope/issues/812) - Ensure aircraft future path is drawn only when directed by settings menu

### Enhancements & Refactors
- [#755](https://github.com/openscope/openscope/issues/755) - Deprecated the `rate` command
- [#80](https://github.com/openscope/openscope/issues/80) - Add git strategy flow chart to documentation
- [#662](https://github.com/openscope/openscope/issues/662) - Force arrivals with non-altitude-restricted STARs/routes descend at least to ceiling of controlled airspace
- [#725](https://github.com/openscope/openscope/issues/725) - Consolidate GameController timing elements into TimeKeeper
- [#764](https://github.com/openscope/openscope/issues/764) - Fix links in airport guide documentation
- [#768](https://github.com/openscope/openscope/issues/768) - Fix mistake in version number
- [#768](https://github.com/openscope/openscope/issues/768) - Minor renaming of holding related methods in FMS
- [#427](https://github.com/openscope/openscope/issues/427) - Updates KSFO (San Francisco International Airport, CA)
- [#773](https://github.com/openscope/openscope/issues/773) - Updates KABQ to AIRAC 1711
- [#775](https://github.com/openscope/openscope/issues/775) - Updates KSEA to AIRAC 1711
- [#777](https://github.com/openscope/openscope/issues/777) - Updates KSTL to AIRAC 1711
- [#780](https://github.com/openscope/openscope/issues/780) - Updates KBOS to AIRAC 1711
- [#726](https://github.com/openscope/openscope/issues/726) - Adds `CanvasStageModel` class and abstracts canvas dimensions, pan, zoom, and unit translation methods to this new singleton
- [#650](https://github.com/openscope/openscope/issues/650) - Updates KPDX (Portland International Airport, OR)
- [#791](https://github.com/openscope/openscope/issues/791) - Adds useful error message and tests for case when airport file has procedure with improperly defined `draw` segment


# 5.5.1 (October 1, 2017)
### Hotfix
- [#709](https://github.com/openscope/openscope/issues/709) & [#744](https://github.com/openscope/openscope/issues/744) - Checks if the airport in localStorage exists before loading it
- [#710](https://github.com/openscope/openscope/issues/710) & [#744](https://github.com/openscope/openscope/issues/744) - Updates `.eslint` rules to ignore unused `event` and `error` parameters


# 5.5.0 (October 1, 2017)
### New Features
- [#641](https://github.com/openscope/openscope/issues/641) - Add `sa`, `saa`, `sh`, `sah`, `ss`, `sas` commands
- [#14](https://github.com/openscope/openscope/issues/14) - Add toggleable scope command bar, and lays foundation for the Scope, its commands, and its collections of radar targets.
- [#564](https://github.com/openscope/openscope/issues/564) - The mouse button to drag the radar screen is now right click
- [#637](https://github.com/openscope/openscope/issues/637) - Adds Ted Stevens Anchorage Intl. (PANC)

### Bugfixes
- [#683](https://github.com/openscope/openscope/issues/683) - Fix SID Names at MDSD following the screen centre
- [#685](https://github.com/openscope/openscope/issues/685) - Fix the command bar displaying a '?' when the up or down arrow is pressed
- [#699](https://github.com/openscope/openscope/issues/699) - Extends departing spawnPatterns outside the airspace at KSDF to prevent point deduction
- [#704](https://github.com/openscope/openscope/issues/704) - Adds `footer` section to `index.html` and combines former partials `controls` and `score` with the `#command` input
    - updates styles to use flexbox with properly organized children
- [#728](https://github.com/openscope/openscope/issues/728) - Clear radar target collection when changing airports
- [#732](https://github.com/openscope/openscope/issues/732) - Ensure radar targets are removed when aircraft model is deleted
- [#711](https://github.com/openscope/openscope/issues/711) - Ensure game options initialize to correct default values
- [#741](https://github.com/openscope/openscope/issues/741) - Remove call to `AirportController.hasAirport()` in `index.js`
- [#740](https://github.com/openscope/openscope/issues/740) - Changes background-color of settings option selects to transparent
- [#743](https://github.com/openscope/openscope/issues/743) - Updates param passed to RadarTargetCollection from within AircraftController.aircraft_remove(
- [#742](https://github.com/openscope/openscope/issues/742) - Ensure failure message responses are shown in red

### Enhancements & Refactors
- [#679](https://github.com/openscope/openscope/issues/679) - Modifies `StripView` background-color to use rgba instead of hex to allow for a semi-transparent background
- [#657](https://github.com/openscope/openscope/issues/657) - Adds Eric Meyer CSS Reset and updates existing CSS to work without `*` reset
- [#695](https://github.com/openscope/openscope/issues/695) - Stops `console.warn()` spam every frame if terrain is less than zero
- [#670](https://github.com/openscope/openscope/issues/670) - Adds `localStorage.setItem()` to `GameOptions.setOptionByName()` and adds test file for `GameOptions`
- [#452](https://github.com/openscope/openscope/issues/452) - Update airport format document with new properties and requirements
- [#614](https://github.com/openscope/openscope/issues/614) - Update developer documentation regarding git strategy
- [#717](https://github.com/openscope/openscope/issues/717) - Execute scope command by clicking radar target
- [#296](https://github.com/openscope/openscope/issues/296) - Adds `TimeKeeper` singleton and moves `App.incrementFrame()` logic to this new class
- [#721](https://github.com/openscope/openscope/issues/721) - Removed the `version` command
- [#527](https://github.com/openscope/openscope/issues/527) - Updates Shannon (EINN) - Updated all procedures, added video map and terrain, updated traffic
- [#707](https://github.com/openscope/openscope/issues/707) - Makes first pass at `CanvasController` refactor
    - adds `TimeKeeper` singleton to make time tracking easier to manage
    - moves logic to update properties of the `CanvasController` to live within the `CanvasController` and happen via triggered events
    - sets the stage for next round of `CanvasController` updates by adding `CANVAS_NAME` enum to be used when creating canvas elements
- [#29](https://github.com/openscope/openscope/issues/29) - Add airport guide files and start ksea as an example
- [#354](https://github.com/openscope/openscope/issues/354) - Ensure tutorial selects departure aircraft
- [#718](https://github.com/openscope/openscope/issues/718) - Add documentation and tutorial section for scope commands
- [#630](https://github.com/openscope/openscope/issues/630) - Update UI green colors to match default blue theme
- [#326](https://github.com/openscope/openscope/issues/326) - Checks if an aircraft can reach assigned altitude/speed


# 5.4.1 (September 2, 2017)
### Hotfix
- [#327](https://github.com/openscope/openscope/issues/327) - Fix WIP airports which fail to load due to improper procedure formatting


# 5.4.0 (September 1, 2017)
### New Features
- [#327](https://github.com/openscope/openscope/issues/327) - Add Albuquerque Sunport (KABQ)
- [#541](https://github.com/openscope/openscope/issues/541) - Add Hartsfield–Jackson Atlanta Intl. (KATL)
- [#557](https://github.com/openscope/openscope/issues/557) - Add Louisville Intl. (KSDF)
- [#331](https://github.com/openscope/openscope/issues/331) - New Airport: KELP (El Paso International Airport, TX)
- [#349](https://github.com/openscope/openscope/issues/349) - New Airport: KSTL (St. Louis Lambert International Airport, MO)
- [#555](https://github.com/openscope/openscope/issues/555) - New Airport: KTUS (Tuscon International Airport, AZ)
- [#624](https://github.com/openscope/openscope/issues/624) - New Airport: KJAX (Jacksonville International Airport, FL)

### Bugfixes
- [#618](https://github.com/openscope/openscope/issues/618) - Fix VNAV descents on STARs with only "at/above" and "at/below" restrictions
- [#664](https://github.com/openscope/openscope/issues/664) - Updates order of elements in the StripViewTemplate so the FlightRules element is properly floated to the right
- [#659](https://github.com/openscope/openscope/issues/659) - Fix misalignment in airport selection dialog

### Enhancements & Refactors
- [#619](https://github.com/openscope/openscope/issues/619) - Removed index.html as it is generated from templates when run
- [#619](https://github.com/openscope/openscope/issues/619) - Implements new loading screen with new color scheme and animated radar sweep
- [#566](https://github.com/openscope/openscope/issues/566) - Extends departing spawnPatterns outside the airspace at EIDW to prevent point deduction
- [#615](https://github.com/openscope/openscope/issues/615) - Extends departing spawnPatterns outside the airspace at MDSD to prevent point deduction
- [#635](https://github.com/openscope/openscope/issues/635) - Extends departing spawnPatterns outside the airspace at KBOS to prevent point deduction
- [#15](https://github.com/openscope/openscope/issues/15) - Implement scope themes, and changed default theme to blue-based
- [#431](https://github.com/openscope/openscope/issues/431) - Deactivate unused WIP airports from the load list, and add premium flag
- [#7](https://github.com/openscope/openscope/issues/7) - Document airport terrain generation process
- [#653](https://github.com/openscope/openscope/issues/653) - Remove index.html from document root in tools/README.md
- [#640](https://github.com/openscope/openscope/issues/640) - Deprecate the `say route` command
- [#481](https://github.com/openscope/openscope/issues/481) - Adds LESS preprocessor and adds CSS folder structure
- [#639](https://github.com/openscope/openscope/issues/639) - Deprecated `abort` command
- [#365](https://github.com/openscope/openscope/issues/365) - Renamed `index.md` to `commands.md` and added system commands and a TOC
- [#480](https://github.com/openscope/openscope/issues/480) - Consolidate console warnings for missing fixes to single message
- [#516](https://github.com/openscope/openscope/issues/516) - Update Ezeiza (SAEZ) - Updated all procedures, added video map, updated traffic, added new airlines
- [#660](https://github.com/openscope/openscope/issues/660) - Lower spawn altitude for arrivals into MDSD so they can descend in time


# 5.3.0 (August 1, 2017)
### Features
- [#288](https://github.com/openscope/openscope/issues/288) - New airport: MDSD (Las Américas International Airport, Dominican Republic)
    - Includes Terrain and Video map
    - Adds Copa Airlines (CMP) and PAWA Dominicana (PWD)
- [#572](https://github.com/openscope/openscope/issues/572) - Add new openScope emblem vector graphic
- [#484](https://github.com/openscope/openscope/issues/572) - Adds additional meta tags to index.html head
- [#581](https://github.com/openscope/openscope/issues/581) - Adds a link to the full command reference at the end of the tutorial
- [#536](https://github.com/openscope/openscope/issues/536) - The distance separator behind aircraft on ILS is now toggleable
- [#411](https://github.com/openscope/openscope/issues/411) - Removes the blue line "departure window"

### Bugfixes
- [#562](https://github.com/openscope/openscope/issues/562) - Removes inactive danger areas at EIDW
- [#570](https://github.com/openscope/openscope/issues/570) - Make aircraft proceed direct new fix after full reroute
- [#383](https://github.com/openscope/openscope/issues/383) - Recalculate SID/STAR legs when changing assigned runway
- [#510](https://github.com/openscope/openscope/issues/510) - Remove +/-/= zoom hotkey, conflicts with speed
- [#577](https://github.com/openscope/openscope/issues/577) - Correct EGKK's departure fix

### Refactors
- [#586](https://github.com/openscope/openscope/issues/586) - Fix spelling error of `CanvasController` as `ConvasController`
- [#290](https://github.com/openscope/openscope/issues/290) - Remove deprecated fixRadialDist()
- [#593](https://github.com/openscope/openscope/issues/593) - Renamed `MIDDLE_PESS` as `MIDDLE_PRESS` in `InputController`
- [#602](https://github.com/openscope/openscope/issues/602) - Fix instances of misspelling of @param in code docblocks
- [#599](https://github.com/openscope/openscope/issues/599) - Deprecates `gulp server` task and adds `nodemon` package


# 5.2.1 (July 1, 2017)
### Hotfix
- [#549](https://github.com/openscope/openscope/issues/549) - Ensure previously specified directions of turn are not preserved when a new heading instruction is given


# 5.2.0 (July 1, 2017)
### Features
- [#310](https://github.com/openscope/openscope/issues/310) - Add capability for vectors in route strings
- [#138](https://github.com/openscope/openscope/issues/138) - Adds more context to the Model classes by adding an optional input paramater
- [#191](https://github.com/openscope/openscope/issues/191) - Adds object helper class for object validation
- [#402](https://github.com/openscope/openscope/issues/1402) - Renamed AircraftInstanceModel with AircraftModel
- [#19](https://github.com/openscope/openscope/issues/19) - Add capability for fly-over fixes in route strings
- [#372](https://github.com/openscope/openscope/issues/372) - Adds squawk/sq command
- [#40](https://github.com/openscope/openscope/issues/40) - Adds the ability to call an airplane by its callsign
- [#457](https://github.com/openscope/openscope/issues/457) - Adds `EventBus` and `EventModel`
- [#93](https://github.com/openscope/openscope/issues/93) - Adds `RunwayCollection` and `RunwayRelationshipModel` and moves some runway logic to live in these new classes
    - [#312](https://github.com/openscope/openscope/issues/312) - Abstracts headwind/crosswind calculations to RunwayModel
    - [#58](https://github.com/openscope/openscope/issues/58) - Removes circular reference in AirportModel.runway.airportModel
- [#469](https://github.com/openscope/openscope/issues/469) - Updates `SpawnPatternModel` to use the `AirportModel.arrivalRunway` property when gathering waypoint models needed to calculate initial aircraft heading
- [#33](https://github.com/openscope/openscope/issues/33) - Adds support for suffixes in SID and STAR procedures
- [#476](https://github.com/openscope/openscope/issues/476) - Adds game option to include/hide WIP airports in the airport list
- [#285](https://github.com/openscope/openscope/issues/285) - Adds `StripViewController`, `StripViewCollection`, and `StripViewModel` classes
    - Removes progress strip logic from the `AircraftModel`
    - Completely reworks CSS for `StripViewList`
- [#491](https://github.com/openscope/openscope/issues/491) - Adds `.isGroundedFlightPhase()` and implements this helper in `.buildWaypointModelsForProcedure()`
    - This allows for waypointModels to be build from the correct collection based on `flightPhase`
- [#477](https://github.com/openscope/openscope/issues/477) - Updates `AircraftModel.onAirspaceExit()` to look only at the `mcp.headingMode` value
- [#423](https://github.com/openscope/openscope/issues/423) - Adds user setting option to change length of PTL
- [#208](https://github.com/openscope/openscope/issues/208) - Updates Dublin (EIDW) - Improved procedures, added terrain and video map, modified airspace, realistic traffic
- [#508](https://github.com/openscope/openscope/issues/508) - Updates logic to display historical aircraft position for aircraft outside controlled airspace
- [#418](https://github.com/openscope/openscope/issues/418) - Updates development-workflow-procedures, adds Quick Start guide to README and consolidates all documentation in the `documentation` directory
- [#434](https://github.com/openscope/openscope/issues/434) - Adds tests and verifies functionality of non-procedural departures and arrivals (support for direct route strings)
- [#483](https://github.com/openscope/openscope/issues/483) - Adds unique transponder and CID generation methods
- [#137](https://github.com/openscope/openscope/issues/137) - Abstracts non game loop logic into new class `AppController`, which provides facade methods for `App` to call during game loop
- [#72](https://github.com/openscope/openscope/issues/72) - Converts `AirportController`, `GameController` and `UiController` to static classes
    - updates `window` references to these classes
    - updates `prop` references to these classes
- [#32](https://github.com/openscope/openscope/issues/32) - Add support for ranged altitude and speed restrictions in procedures
- [#32](https://github.com/openscope/openscope/issues/32) - Improve VNAV climbs and descents to better comply with restrictions
- [#228](https://github.com/openscope/openscope/issues/228) - Updates Boston Logan Intl. (KBOS) - Updated procedures, added video map and terrain, modified airspace, realistic traffic
- [#535](https://github.com/openscope/openscope/issues/535) - Removes left over references to `AircraftStripView` in `AircraftModel`

### Bugfixes
- [#385](https://github.com/openscope/openscope/issues/385) - Fixes coordinate letter issue at SBGL
- [#424](https://github.com/openscope/openscope/issues/424) - Prevent NaNs being passed on if invalid altitude is given
- [#356](https://github.com/openscope/openscope/issues/356) - Removes fix command from tutorial and replaces it with infomation on 'route', 'Say Route', and 'Proceed Direct'
- [#325](https://github.com/openscope/openscope/issues/325) - Fixes coordinate letter issues at RJBB, OSDI, OTHH
- [#448](https://github.com/openscope/openscope/issues/448) - Removes KBOS fixes from EKCH
- [#492](https://github.com/openscope/openscope/issues/492) - Runway, wind and spawnPattern changes to allow EGNM to operate
- [#467](https://github.com/openscope/openscope/issues/467) - Prevent attempts to access positions of vector waypoints
- [#451](https://github.com/openscope/openscope/issues/451) - Adjusts fix validation for hold/vector/flyover fix names
- [#521](https://github.com/openscope/openscope/issues/521) - Prevents simulator from wrongfully overriding assigned alt/hdg during approach clearances
- [#522](https://github.com/openscope/openscope/issues/522) - Updates `AirportModel.buildRestrictedAreas()` to build the coordinate array with the correct shape
- [#539](https://github.com/openscope/openscope/issues/539) - Adds local reference to `EventBus` inside `AircraftCommander`
- [#344](https://github.com/openscope/openscope/issues/344) - Cancel approach clearances whenever an altitude or heading instruction is given
- [#546](https://github.com/openscope/openscope/issues/546) - Make flight strips show appropriate altitude values


# 5.1.1 (May 12, 2017)
### Hotfix
- [#458](https://github.com/openscope/openscope/issues/458) - Fixes or removes from load list all airports that fail to load


# 5.1.0 (May 1, 2017)
### Features
- [#316](https://github.com/openscope/openscope/issues/316) - adds [deployment-checklist](tools/documentation/deployment-checklist.md) document
- [#184](https://github.com/openscope/openscope/issues/184) - Updates the airport-format.md file
- [#374](https://github.com/openscope/openscope/issues/374) - allow for specification of airport's default arrival and departure runway
- [#367](https://github.com/openscope/openscope/issues/367) - adds [airport-file-standards](tools/documentation/deployment-checklist.md) document

### Bugfixes
- [#364](https://github.com/openscope/openscope/issues/364) - Adds additional check for `undefined` in `CommandParser` when adding args to a `CommandModel`
- [#370](https://github.com/openscope/openscope/issues/370) - Deprecates and removes `AircraftController._setDestinationFromRouteOrProcedure()` as it was implemented to maintain a previous api which is no longer used
- [#188](https://github.com/openscope/openscope/issues/188) - Ensure the verbal and text instructions/readbacks state the correct directionality
- [#396](https://github.com/openscope/openscope/issues/396) - Updates Pilot.applyDepartureProcedure() to use RunwayModel correctly
- [#399](https://github.com/openscope/openscope/issues/399) - Updates `fms.getDestinationName()` to return the `fixName` when `currentLeg` is not a procedure
- [#394](https://github.com/openscope/openscope/issues/394) - Fix wrong PTL length and set to 1 minute
- [#404](https://github.com/openscope/openscope/issues/404) - Fixes broken link in [airport-format](tools/documentation/airport-format.md)
- [#395](https://github.com/openscope/openscope/issues/395) - Fix datablock speed to show GS, not IAS
- [#408](https://github.com/openscope/openscope/issues/408) - Ensure red response is given to `rr FIXXA..FIXXB`
- [#410](https://github.com/openscope/openscope/issues/410) - Fix strip update crash for arrivals on vectors


# 5.0.1 (April 24, 2017)
### Hotfix
- [#359](https://github.com/openscope/openscope/issues/359) - Updates `AircraftStripView` to display departure procedures with the correct `NAME.EXIT` shape


# 5.0.0 (April 21, 2017)
### Major
- [#139](https://github.com/openscope/openscope/issues/139) - Refactors FMS
    - This represents a ground-up, from scratch, re-build of the flight management system with new classes: `Fms`, `LegModel`, and `WaypointModel`
    - Introduces the `ModeController` that completely separates Altitude, Heading and Speed settings from the FMS and allowing the FMS to be in charge of the flight plan and any fixRestrictions defined for a given route
    - Adds `Pilot` class that acts as a coordinator layer between the `AircraftCommander`, `AircraftInstanceModel`, `ModeController`, and `Fms`
    - Completely reworks how `Aircraft.target` is calculated
    - Introduces the concept of `flightPhase`, and begins integrating that property in lieu of category (arrival/departure)
    - Adds ability to define hold waypoints with a symbol `@`
    - Splits `PositionModel` into two new classes; `StaticPositionModel` and `DynamicPositionModel`
    - Work on this issue also resolves or invalidates previously recorded issues:
        - [#57](https://github.com/openscope/openscope/issues/57) - `aircraftInstanceModel.fms` has a circular dependency with `aircraftInstanceModel.fms.my_aircraft.fms`
        - [#73](https://github.com/openscope/openscope/issues/73) - Using STAR command to change aircraft's assigned STAR throws errors
        - [#77](https://github.com/openscope/openscope/issues/77) - Abstract current waypoint altitude and speed setting
        - [#78](https://github.com/openscope/openscope/issues/78) - Add Leg to modelSourcePool
        - [#79](https://github.com/openscope/openscope/issues/79) - Refactor fms param out of Leg
        - [#81](https://github.com/openscope/openscope/issues/81) - Extend RouteModel, or add new layer, to handle compound routes
        - [#86](https://github.com/openscope/openscope/issues/86) - Rerouting aircraft causes it to climb to unassigned altitude
        - [#87](https://github.com/openscope/openscope/issues/87) - deprecate `aircraft.eid`
        - [#114](https://github.com/openscope/openscope/issues/114) - Implied holding in route strings
        - [#122](https://github.com/openscope/openscope/issues/122) - Rerouting uncleared aircraft onto SID fails
        - [#123](https://github.com/openscope/openscope/issues/123) - Using "fix" command yields legs with lower case route
        - [#129](https://github.com/openscope/openscope/issues/129) - Create getter in `AircraftInstanceModel` to get the current runway
        - [#144](https://github.com/openscope/openscope/issues/144) - create RouteBuilder class and smooth out RouteModel
        - [#153](https://github.com/openscope/openscope/issues/153) - `fix` command with multiple arguments skips to last fix
        - [#158](https://github.com/openscope/openscope/issues/158) - Add `.hasFix()` method to FixCollection
        - [#197](https://github.com/openscope/openscope/issues/197) - Route amendments will stop altitude changes
        - [#287](https://github.com/openscope/openscope/issues/287) - `StaticPositionModel` and enforcing use of Positions where appropriate

### Features
- [#269](https://github.com/openscope/openscope/issues/269) - Enumerate magic number in RunwayModel
- [#281](https://github.com/openscope/openscope/issues/281) - Replaced old `terrain.svg` file with own work

### Bugfixes
- [#256](https://github.com/openscope/openscope/issues/256) - Standardized indentation in all json files
    - followed up and corrected 2 mistakenly cleared out aircraft files
- [#263](https://github.com/openscope/openscope/issues/259) - Fixes Firefox compatibility issue by changing ajax to getJSON
- [#303](https://github.com/openscope/openscope/issues/303) - Fixes bug with departures at SAME
- [#321](https://github.com/openscope/openscope/issues/321) - Fixes coordinates for PAM at EHAM
- [#340](https://github.com/openscope/openscope/issues/340) - Ensure aircraft reach their targeted speed
- [#342](https://github.com/openscope/openscope/issues/342) - Fixes last-second go-arounds by landing aircraft
- [#346](https://github.com/openscope/openscope/issues/346) - Ensure aircraft follow glideslope
- [#338](https://github.com/openscope/openscope/issues/338) - Fix mispronunciation of grouped numbers '820' as 'eight-twenty-zero'


# 4.1.2 (February 20, 2017)
### Hotfix
- [#252](https://github.com/openscope/openscope/issues/252) - Updates `static.json` to not use ssl


# 4.1.1 (February 20, 2017)
### Hotfix
- [#249](https://github.com/openscope/openscope/issues/249) - Restores spawning of GA aircraft at EDDT


# 4.1.0 (February 20, 2017)
### Major
- [#154](https://github.com/openscope/openscope/issues/154) - Removes GitHub Pages specific files and moves hosting out of GitHub Pages.
- [#230](https://github.com/openscope/openscope/issues/230) - Updates build process to:
    - minify css and javascript and output to `public` directory
    - minify airport json/geojson files and output to `public` directory
    - combine aircraft and airline json files into `aircraft.json` and `airline.json` and output them to the `public` directory
    - copy static assets (fonts and images) to `public` directory
    - introduce [Handlebars](https://www.npmjs.com/package/handlebars-layouts) templates and create `buildMarkup` build process
    - point the local server to the `public` directory`

### Features
- [#109](https://github.com/openscope/openscope/issues/109) - Makes sure the output for sid and star commands are always uppercase.
- [#179](https://github.com/openscope/openscope/issues/179) - Marks all airports as works in progress
- [#166](https://github.com/openscope/openscope/issues/166) - Changes deployment server from Express to Nginx
- [#163](https://github.com/openscope/openscope/issues/163) - Adds javascript minification to build process
    - adds copy task to public directory
    - translates `json_assembler.rb` to `jsonAssembler.js` and adds it to the build process.
- [#222](https://github.com/openscope/openscope/issues/222) - Corrects `icao` of the Boeing 767-400 and also updates the information to Eurocontrol data
- [#224](https://github.com/openscope/openscope/issues/224) - Updates `app.json` to use correct buildpacks
- [#104](https://github.com/openscope/openscope/issues/104) - Overhauls Munich - updates Munich to AIRAC 1702, adds STARs, and adds a realistic traffic flow.
- [#103](https://github.com/openscope/openscope/pull/202) - Adds Tokyo Narita International Airport as per AIRAC 1702
- [#149](https://github.com/openscope/openscope/issues/149) - Fixes an instance of two runways called "34R" in Shanghai Pudong

### Bugfixes
- [#201](https://github.com/openscope/openscope/issues/201) - Adds the required space between 'fh' and its argument in the tutorial
- [#195](https://github.com/openscope/openscope/issues/195) - Updates airline json files to include `icao` key. Updates `AirlineCollection` and `AirlineModel` to handle variable casing of `icao`
- [#207](https://github.com/openscope/openscope/issues/207) - Adds a default position value to `SpawnPatternModel` so aircraft have, at least, a `[0, 0]` starting position
- [#210](https://github.com/openscope/openscope/issues/210) - Ensures data block colored bars are all the same width (3px), regardless of callsign length
- [#210](https://github.com/openscope/openscope/issues/210) - Adds missing `return` in `.generateFlightNumberWithAirlineModel()` that was needed to properly recurse back through the method in the case of a duplicate flight number.
- [#203](https://github.com/openscope/openscope/issues/203) - Updates boolean logic in `App.updateViewControls()` which was evaluating an asynchronous property that, typically, had not finished loading.
- [#148](https://github.com/openscope/openscope/issues/148) - Fixes internal fms error that was breaking the game when issuing holds over present position


# 4.0.1 (January 29, 2017)
### Features
- [#170](https://github.com/openscope/openscope/issues/170) - Adds Openscope favicon

### Bugfixes
- [#176](https://github.com/openscope/openscope/issues/176) - Removes `ALM` and `SVD` arrival patterns from 'EKCH' because there aren't enough fixes to support them
- [#177](https://github.com/openscope/openscope/issues/177) - Updates `entryPoint` and `exitPoint` to be pluralized as is the airport json standard
- [#175](https://github.com/openscope/openscope/issues/175) - Adds `entryPoints` to `gcrr` star route definitions
- [#174](https://github.com/openscope/openscope/issues/174) - Fixes arrival pattern that was using an array of fix names instead of a routeString.
- [#173](https://github.com/openscope/openscope/issues/173) - Updates `wmkk` StandardRoute definition to include at least one fixname


# 4.0.0 (January 26, 2017)
### Major
- [n8rzz/atc#220](https://github.com/n8rzz/atc/issues/220) - Restructures `src` files into `client` and `server` folders.
- [n8rzz/atc#184](https://github.com/n8rzz/atc/issues/184) - Updates Node to version 7.0.0
- [n8rzz/atc#181](https://github.com/n8rzz/atc/issues/181) - Moves aircraft command logic from `AircraftInstanceModel` to new `AircraftCommander` class
- [n8rzz/atc#243](https://github.com/n8rzz/atc/issues/243) - Adds `spawnPatterns` to airport json and vastly simplifies aircraft creation. Work on this issue ended up resolving many other smaller issues listed below.
  - [n8rzz/atc#229](https://github.com/n8rzz/atc/issues/229) - Restructure `Airport.departures` to utilize routes
  - [n8rzz/atc#56](https://github.com/n8rzz/atc/issues/56) - Abstract inline fix object out of ArrivalBase
  - [n8rzz/atc#27](https://github.com/n8rzz/atc/issues/27) - Simplify creation of arrival aircraft
  - [n8rzz/atc#242](https://github.com/n8rzz/atc/issues/242) - Include airline id in airline json
  - [n8rzz/atc#235](https://github.com/n8rzz/atc/issues/235) - Create SpawnCollection, SpawnModel and SpawnScheduler classes
  - [n8rzz/atc#28](https://github.com/n8rzz/atc/issues/28) - Circular reference in airportModel.departures.airport
  - [n8rzz/atc#28](https://github.com/n8rzz/atc/issues/28) - Circular reference in airportModel.departures.airport

### Minor
- [n8rzz/atc#193](https://github.com/n8rzz/atc/issues/193) - Changes `AircraftStripView` text outputs to be all uppercase
- [n8rzz/atc#133](https://github.com/n8rzz/atc/issues/133) - Ensures proper removal of all `AircraftConflict` instances involving an aircraft that has been removed from the simulation
    - Originally reported in [zlsa/atc#734](https://github.com/zlsa/atc/issues/734)
- [n8rzz/atc#205](https://github.com/n8rzz/atc/issues/205) - Changes the names from having the flags in their name by adding WIP variable to the `AIRPORT_LOAD_LIST` in `airportLoadList`
- [n8rzz/atc#192](https://github.com/n8rzz/atc/issues/192) - Fixes white space in that is displayed from the `AircraftInstanceModel`
- [n8rzz/atc#233](https://github.com/n8rzz/atc/issues/233) - Adds cache to travis build

### Bugfixes
- [n8rzz/atc#104](https://github.com/n8rzz/atc/issues/104) & [n8rzz/atc#237](https://github.com/n8rzz/atc/issues/237) - Resets current indicies when issuing a new star to an arriving aircraft
    - Originally reported in [zlsa/atc#730](https://github.com/zlsa/atc/issues/730) & [zlsa/atc#768](https://github.com/zlsa/atc/issues/768)


# 3.2.1 (January 2, 2017)
### Bugfixes
- [n8rzz/atc#206](https://github.com/n8rzz/atc/issues/206) - Restores behavior of aircraft flying present heading after completing all legs in their flightplan
    - Originally reported in [zlsa/atc#767](https://github.com/zlsa/atc/issues/767)
- [n8rzz/atc#241](https://github.com/n8rzz/atc/issues/241) - Fix wrongful removal of departures from runway queues when arrivals land
    - Originally reported in [zlsa/atc#770](https://github.com/zlsa/atc/issues/770)
- [n8rzz/atc#240](https://github.com/n8rzz/atc/issues/240) - Fix erroneous voice readbacks for altitude command
    - Originally reported in [zlsa/atc#769](https://github.com/zlsa/atc/issues/769)
- [n8rzz/atc#133](https://github.com/n8rzz/atc/issues/133) - Fixes behavior of AircraftConflict in various ways, particularly with removal after deletion of aircraft
    - Originally reported in [zlsa/atc#734](https://github.com/zlsa/atc/issues/734)


# 3.2.0 (December 20, 2016)
### Major
* [n8rzz/atc#53](https://github.com/n8rzz/atc/issues/53) - Integrates `sidCollection` and `starCollection` with `RouteModel` within `AircraftInstanceModel`
    - Creates getters for `currentLeg` and `currentWaypoint`
    - Abstracts restrictions logic to live within `Waypoint`
    - Consolidates `runSID()` and `climbViaSid()` logic
- [n8rzz/atc#54](https://github.com/n8rzz/atc/issues/54) - Deprecates `sid` and `star` properties of the `AirportModel` in favor of `sidCollection` and `starCollection`
- [n8rzz/atc#169](https://github.com/n8rzz/atc/issues/169) - Adds [Express](expressjs.com) server to serve static assets and add [travis](travis-ci.org) config file for travis continuous integration
- [n8rzz/atc#114](https://github.com/n8rzz/atc/issues/114) - Rewrites the CommandParser from the ground up
- [n8rzz/atc#216](https://github.com/n8rzz/atc/issues/216) - Removes `Pegjs` and references completing switch to new CommandParser

### Minor
- [n8rzz/atc#77](https://github.com/n8rzz/atc/issues/77) - Implements `modelSourceFactory` and `modelSourcePool`
- [n8rzz/atc#144](https://github.com/n8rzz/atc/issues/144) - Refactors `canvasController.canvas_draw_sids` method to use `airport.sidCollection` instead of `airport.sid`
- [n8rzz/atc#55](https://github.com/n8rzz/atc/issues/55) - Moves properties shared by all `Arrival` types up to `ArrivalBase`
- [n8rzz/atc#52](https://github.com/n8rzz/atc/issues/52) - Removes `$.each()` from `AirportModel` in favor of `_forEach()` and uses `_get()` inside `aircraftInstanceModel.parse()` instead of if statements
- [n8rzz/atc#135](https://github.com/n8rzz/atc/issues/135) - Moves creation of Legs and Waypoints to constants instead of as method arguments
- [n8rzz/atc#17](https://github.com/n8rzz/atc/issues/17) - Moves `.parseCoordinate()` out of `PositionModel` and into `unitConverters`
- [n8rzz/atc#128](https://github.com/n8rzz/atc/issues/128) - Moves flight management system files to `FlightManagementSystem` folder
- [n8rzz/atc#163](https://github.com/n8rzz/atc/issues/163) - Adds `RouteModel` to `AircraftInstanceModel.runSTAR` for easier handling of a route string
- [n8rzz/atc#159](https://github.com/n8rzz/atc/issues/159) - Adds static `calculatePosition` method to `PositionModel` and abstracts common functions
- [n8rzz/atc#135](https://github.com/n8rzz/atc/issues/135) - Replaces active airport icao in view with a zulu time clock
- [n8rzz/atc#167](https://github.com/n8rzz/atc/issues/167) - Consolidates test fixtures in fixtures directory
* [n8rzz/atc#176](https://github.com/n8rzz/atc/issues/176) - Addresses issue with video maps being drawn incorrectly.
    - Updates `PositionModel` to run all calculations through the static `.calculatePosition()` method and vastly simplifies internal logic.
- [n8rzz/atc#186](https://github.com/n8rzz/atc/issues/186) - Refactors the the function names in `FixCollection` to better fit their function. `init()` to `addItems()` and `destroy()` to `removeItems()`
- [n8rzz/atc#194](https://github.com/n8rzz/atc/issues/194) - Adds gulp-cli and adds [tools readme](tools/README.md) link to gulp issues with Windows
- [n8rzz/atc#188](https://github.com/n8rzz/atc/issues/188) - Changes `routeString` to `routeCode` in `RouteModel` and moves `.toUpperCase()` from the getter to `.init()`
- [n8rzz/atc#175](https://github.com/n8rzz/atc/issues/175) - Updates `StandardRouteModel` to throw when entry/exit point doesn't exist within a collection and updates `.setDepartureRunway()` to send the `routeCode` to `Leg` on instantiation
- [n8rzz/atc#134](https://github.com/n8rzz/atc/issues/134) - Prevents collision detection for aircraft that are outside of our airspace
    - Originally reported in [zlsa/atc#736](https://github.com/zlsa/atc/issues/736)
- [n8rzz/atc#211](https://github.com/n8rzz/atc/issues/211) - Escape clears commands but not callsign if commands are present
    - Originally reported in [zlsa/atc#763](https://github.com/zlsa/atc/issues/763)

### Bugfixes
- [n8rzz/atc#145](https://github.com/n8rzz/atc/issues/145) - Moves `_comment` blocks in airport json file to be within object the are describing
- [n8rzz/atc#151](https://github.com/n8rzz/atc/issues/151) - Streamlines flight number generation and adds new method to add new callsigns to the existing list
- [n8rzz/atc#182](https://github.com/n8rzz/atc/issues/182) - Adds `_isNumber` check instead of `!magneticNorth` inside `PositionModel.calculateRelativePosition()` and the `AirspaceModel` constructor.
    - Originally reported in [zlsa/atc#754](https://github.com/zlsa/atc/issues/754)
- [n8rzz/atc#196](https://github.com/n8rzz/atc/issues/196) - Adds additional handling to `StandardRouteModel._buildEntryAndExitCollections` to handle case where `entryPoints` and `exitPoints` don't exist in the `airport.sids` definition
    - Originally reported in [zlsa/atc#760](https://github.com/zlsa/atc/issues/760)
- [n8rzz/atc#132](https://github.com/n8rzz/atc/issues/132) - Ensures proper removal of aircraft from the runway queue(s) when that aircraft has been deleted.
    - Originally reported in [zlsa/atc#706](https://github.com/zlsa/atc/issues/706)


# 3.1.0 (November 20, 2016)
### Major
- [n8rzz/atc#18](https://github.com/n8rzz/atc/issues/18) - Adds `FixModel` and static class `FixCollection` for reasoning about airport fixes
- [n8rzz/atc#19](https://github.com/n8rzz/atc/issues/19) - Adds `StandardRoute` classes reasoning about SIDs and STARs
- [n8rzz/atc#82](https://github.com/n8rzz/atc/issues/82) - Moves `airlineController` and `aircraftController` to instantiate from within `airportController` instead from `App`
- [n8rzz/atc#88](https://github.com/n8rzz/atc/issues/88) - Enable airport load without bundling and moves `airportLoadList.js` out of the `src` folder
- [n8rzz/atc#96](https://github.com/n8rzz/atc/issues/96) - Updates score calculations and how they are recorded

### Minor
- [n8rzz/atc#41](https://github.com/n8rzz/atc/issues/41) - Correct casing for Arrival and Departure factories
- [n8rzz/atc#36](https://github.com/n8rzz/atc/issues/36) - Rename `AreaModel` to `AirspaceModel`
- [n8rzz/atc#57](https://github.com/n8rzz/atc/issues/57) - Changes `StandardRoute` property name `icao` to `identifier`
- [n8rzz/atc#44](https://github.com/n8rzz/atc/issues/44) - Introduce early exit for airport load when airport data is not complete
- [n8rzz/atc#60](https://github.com/n8rzz/atc/issues/60) - Adds [git-flow](tools/documentation/git-flow-process.md) strategy document
- [n8rzz/atc#100](https://github.com/n8rzz/atc/issues/100) - Adds `BaseModel`
- [n8rzz/atc#101](https://github.com/n8rzz/atc/issues/101) - Adds `BaseCollection`

### Bugfixes
- [n8rzz/atc#45](https://github.com/n8rzz/atc/issues/45) - WMKK has misnamed star name
- [n8rzz/atc#58](https://github.com/n8rzz/atc/issues/58) - Updates spelling in `.convertMinutesToSeconds[)`
- [n8rzz/atc#75](https://github.com/n8rzz/atc/issues/75) - Future aircraft path, when on ILS, wrong width
- [n8rzz/atc#90](https://github.com/n8rzz/atc/issues/90) - `areas` is undefined in `AirportModel`
- [n8rzz/atc#91](https://github.com/n8rzz/atc/issues/91) - `FixCollection.init()` does not clear current `_items` if any exist
- [n8rzz/atc#108](https://github.com/n8rzz/atc/issues/108) - Aircraft strips show arrival airport in uppercase
- [n8rzz/atc#109](https://github.com/n8rzz/atc/issues/109) - Updates `FixCollection.findFixByName()` to accept upper, mixed, or lower case fix name
- [n8rzz/atc#115](https://github.com/n8rzz/atc/issues/115) - Switching to a previously loaded airport does not clear previous airport fixes
- [n8rzz/atc#191](https://github.com/n8rzz/atc/issues/191) - Fixes `parseElevation()` so that it does not return NaN when it is given the string `'Infinity'`
    - Originally reported in [zlsa/atc#756](https://github.com/zlsa/atc/issues/756)<|MERGE_RESOLUTION|>--- conflicted
+++ resolved
@@ -6,6 +6,7 @@
 
 
 ### Enhancements & Refactors
+- [#1238](https://github.com/openscope/openscope/issues/1238) - Route and reroute should include IFR clearance
 
 
 # 6.8.0 (December 1, 2018)
@@ -39,14 +40,7 @@
 - [#1209](https://github.com/openscope/openscope/issues/1209) - Update TUI Airways callsign
 - [#604](https://github.com/openscope/openscope/issues/604) - Adds support for dataBlock timeshare data
 - [#678](https://github.com/openscope/openscope/issues/678) - Removes wind vane visualization from `CanvasController`
-<<<<<<< HEAD
-- [#1238](https://github.com/openscope/openscope/issues/1238) - Route and reroute should include IFR clearance
-
-
-
-=======
 - [#1137](https://github.com/openscope/openscope/issues/1137) - Updates project dependencies
->>>>>>> 44c3e5b7
 
 
 # 6.7.0 (November 1, 2018)
