## 5.2.0 (June 1, 2017)
---
### Features
- Add capability for vectors in route strings [#310](https://github.com/openscope/openscope/issues/310)
- Adds more contex to the Model classes by adding an optional input paramater [#138](https://github.com/openscope/openscope/issues/138)
- Adds object helper class for object validation  [#191](https://github.com/openscope/openscope/issues/191)
- Add capability for fly-over fixes in route strings [#19](https://github.com/openscope/openscope/issues/19)
- Adds squawk/sq command [#372](https://github.com/openscope/openscope/issues/372)







### Bugfixes
- Fixes coordinate letter issue at SBGL [#385](https://github.com/openscope/openscope/issues/385)
- Prevent NaNs being passed on if invalid altitude is given [#424](https://github.com/openscope/openscope/issues/424)
- Fixes coordinate letter issues at RJBB, OSDI, OTHH [#325](https://github.com/openscope/openscope/issues/325)

<<<<<<< HEAD
### Features
- Adds the ability to call an airplane by its callsign [#40](https://github.com/openscope/openscope/issues/40)
- Enumerate magic number in RunwayModel [#269](https://github.com/openscope/openscope/issues/269)
=======
>>>>>>> 0a1028de



## 5.1.1 (May 12, 2017)
---
### Hotfix
- Fixes or removes from load list all airports that fail to load [#458](https://github.com/openscope/openscope/issues/458)


## 5.1.0 (May 1, 2017)
---
### Features
- adds [deployment-checklist](tools/documentation/deployment-checklist.md) document [#316](https://github.com/openscope/openscope/issues/316)
- Updates the airport-format.md file [#184](https://github.com/openscope/openscope/issues/184)
- allow for specification of airport's default arrival and departure runway [#374](https://github.com/openscope/openscope/issues/374)
- adds [airport-file-standards](tools/documentation/deployment-checklist.md) document [#367](https://github.com/openscope/openscope/issues/367)

### Bugfixes
- Adds additional check for `undefined` in `CommandParser` when adding args to a `CommandModel` [#364](https://github.com/openscope/openscope/issues/364)
- Deprecates and removes `AircraftController._setDestinationFromRouteOrProcedure()` as it was implemented to maintain a previous api which is no longer used [#370](https://github.com/openscope/openscope/issues/370)
- Ensure the verbal and text instructions/readbacks state the correct directionality [#188](https://github.com/openscope/openscope/issues/188)
- Updates Pilot.applyDepartureProcedure() to use RunwayModel correctly [#396](https://github.com/openscope/openscope/issues/396)
- Updates `fms.getDestinationName()` to return the `fixName` when `currentLeg` is not a procedure [#399](https://github.com/openscope/openscope/issues/399)
- Fix wrong PTL length and set to 1 minute [#394](https://github.com/openscope/openscope/issues/394)
- Fixes broken link in [airport-format](tools/documentation/airport-format.md) [#404](https://github.com/openscope/openscope/issues/404)
- Fix datablock speed to show GS, not IAS [#395](https://github.com/openscope/openscope/issues/395)
- Ensure red response is given to `rr FIXXA..FIXXB` [#408](https://github.com/openscope/openscope/issues/408)
- Fix strip update crash for arrivals on vectors [#410](https://github.com/openscope/openscope/issues/410)


## 5.0.1 (April 24, 2017)
---
### Hotfix
- Updates `AircraftStripView` to display departure procedures with the correct `NAME.EXIT` shape [#359](https://github.com/openscope/openscope/issues/359)


## 5.0.0 (April 21, 2017)
---
### Major
- Refactors FMS [#139](https://github.com/openscope/openscope/issues/139)
    - This represents a ground-up, from scratch, re-build of the flight management system with new classes: `Fms`, `LegModel`, and `WaypointModel`
    - Introduces the `ModeController` that completely separates Altitude, Heading and Speed settings from the FMS and allowing the FMS to be in charge of the flight plan and any fixRestrictions defined for a given route
    - Adds `Pilot` class that acts as a coordinator layer between the `AircraftCommander`, `AircraftInstanceModel`, `ModeController`, and `Fms`
    - Completely reworks how `Aircraft.target` is calculated
    - Introduces the concept of `flightPhase`, and begins integrating that property in lieu of category (arrival/departure)
    - Adds ability to define hold waypoints with a symbol `@`
    - Splits `PositionModel` into two new classes; `StaticPositionModel` and `DynamicPositionModel`
    - Work on this issue also resolves or invalidates previously recorded issues:
        - `aircraftInstanceModel.fms` has a circular dependency with `aircraftInstanceModel.fms.my_aircraft.fms` [#57](https://github.com/openscope/openscope/issues/57)
        - Using STAR command to change aircraft's assigned STAR throws errors [#73](https://github.com/openscope/openscope/issues/73)
        - Abstract current waypoint altitude and speed setting [#77](https://github.com/openscope/openscope/issues/77)
        - Add Leg to modelSourcePool [#78](https://github.com/openscope/openscope/issues/78)
        - Refactor fms param out of Leg [#79](https://github.com/openscope/openscope/issues/79)
        - Extend RouteModel, or add new layer, to handle compound routes [#81](https://github.com/openscope/openscope/issues/81)
        - Rerouting aircraft causes it to climb to unassigned altitude [#86](https://github.com/openscope/openscope/issues/86)
        - deprecate `aircraft.eid` [#87](https://github.com/openscope/openscope/issues/87)
        - Implied holding in route strings [#114](https://github.com/openscope/openscope/issues/114)
        - Rerouting uncleared aircraft onto SID fails [#122](https://github.com/openscope/openscope/issues/122)
        - Using "fix" command yields legs with lower case route [#123](https://github.com/openscope/openscope/issues/123)
        - Create getter in `AircraftInstanceModel` to get the current runway [#129](https://github.com/openscope/openscope/issues/129)
        - create RouteBuilder class and smooth out RouteModel [#144](https://github.com/openscope/openscope/issues/144)
        - `fix` command with multiple arguments skips to last fix [#153](https://github.com/openscope/openscope/issues/153)
        - Add `.hasFix()` method to FixCollection [#158](https://github.com/openscope/openscope/issues/158)
        - Route amendments will stop altitude changes [#197](https://github.com/openscope/openscope/issues/197)
        - `StaticPositionModel` and enforcing use of Positions where appropriate [#287](https://github.com/openscope/openscope/issues/287)

### Features
- Enumerate magic number in RunwayModel [#269](https://github.com/openscope/openscope/issues/269)
- Replaced old `terrain.svg` file with own work [#281](https://github.com/openscope/openscope/issues/281)


### Bugfixes
- Standardized indentation in all json files [#256](https://github.com/openscope/openscope/issues/256)
    - followed up and corrected 2 mistakenly cleared out aircraft files [#259](https://github.com/openscope/openscope/issues/259)
- Fixes Firefox compatibility issue by changing ajax to getJSON  [#263](https://github.com/openscope/openscope/issues/259)
- Fixes bug with departures at SAME [#303](https://github.com/openscope/openscope/issues/303)
- Fixes coordinates for PAM at EHAM [#321](https://github.com/openscope/openscope/issues/321)
- Ensure aircraft reach their targeted speed [#340](https://github.com/openscope/openscope/issues/340)
- Fixes last-second go-arounds by landing aircraft [#342](https://github.com/openscope/openscope/issues/342)
- Ensure aircraft follow glideslope [#346](https://github.com/openscope/openscope/issues/346)
- Fix mispronunciation of grouped numbers '820' as 'eight-twenty-zero' [#338](https://github.com/openscope/openscope/issues/338)


## 4.1.2 (February 20, 2017)
---
### Hotfix
- Updates `static.json` to not use ssl [#252](https://github.com/openscope/openscope/issues/252)


## 4.1.1 (February 20, 2017)
---
### Hotfix
- Restores spawning of GA aircraft at EDDT [#249](https://github.com/openscope/openscope/issues/249)


## 4.1.0 (February 20, 2017)
---
### Major
- Removes GitHub Pages specific files and moves hosting out of GitHub Pages. [#154](https://github.com/openscope/openscope/issues/154)
- Updates build process to: [#230](https://github.com/openscope/openscope/issues/230)
    - minify css and javascript and output to `public` directory
    - minify airport json/geojson files and output to `public` directory
    - combine aircraft and airline json files into `aircraft.json` and `airline.json` and output them to the `public` directory
    - copy static assets (fonts and images) to `public` directory
    - introduce [Handlebars](https://www.npmjs.com/package/handlebars-layouts) templates and create `buildMarkup` build process
    - point the local server to the `public` directory`

### Features
- Makes sure the output for sid and star commands are always uppercase. [#109](https://github.com/openscope/openscope/issues/109)
- Marks all airports as works in progress [#179](https://github.com/openscope/openscope/issues/179)
- Changes deployment server from Express to Nginx [#166](https://github.com/openscope/openscope/issues/166)
- Adds javascript minification to build process [#163](https://github.com/openscope/openscope/issues/163)
    - adds copy task to public directory
    - translates `json_assembler.rb` to `jsonAssembler.js` and adds it to the build process.
- Corrects `icao` of the Boeing 767-400 and also updates the information to Eurocontrol data [#222](https://github.com/openscope/openscope/issues/222)
- Updates `app.json` to use correct buildpacks [#224](https://github.com/openscope/openscope/issues/224)
- Overhauls Munich - updates Munich to AIRAC 1702, adds STARs, and adds a realistic traffic flow. [#104](https://github.com/openscope/openscope/issues/104)
- Adds Tokyo Narita International Airport as per AIRAC 1702 [#103](https://github.com/openscope/openscope/pull/202)
- Fixes an instance of two runways called "34R" in Shanghai Pudong [#149](https://github.com/openscope/openscope/issues/149)

### Bugfixes
- Adds the required space between 'fh' and its argument in the tutorial [#201](https://github.com/openscope/openscope/issues/201)
- Updates airline json files to include `icao` key. Updates `AirlineCollection` and `AirlineModel` to handle variable casing of `icao`  [#195](https://github.com/openscope/openscope/issues/195)
- Adds a default position value to `SpawnPatternModel` so aircraft have, at least, a `[0, 0]` starting position [#207](https://github.com/openscope/openscope/issues/207)
- Ensures data block colored bars are all the same width (3px), regardless of callsign length [#210](https://github.com/openscope/openscope/issues/210)
- Adds missing `return` in `.generateFlightNumberWithAirlineModel()` that was needed to properly recurse back through the method in the case of a duplicate flight number. [#210](https://github.com/openscope/openscope/issues/210)
- Updates boolean logic in `App.updateViewControls()` which was evaluating an asynchronous property that, typically, had not finished loading. [#203](https://github.com/openscope/openscope/issues/203)
- Fixes internal fms error that was breaking the game when issuing holds over present position [#148](https://github.com/openscope/openscope/issues/148)


## 4.0.1 (January 29, 2017)
---
### Features
- Adds Openscope favicon [#170](https://github.com/openscope/openscope/issues/170)

### Bugfixes
- Removes `ALM` and `SVD` arrival patterns from 'EKCH' because there aren't enough fixes to support them [176](https://github.com/openscope/openscope/issues/176)
- Updates `entryPoint` and `exitPoint` to be pluralized as is the airport json standard [#177](https://github.com/openscope/openscope/issues/177)
- Adds `entryPoints` to `gcrr` star route definitions [#175](https://github.com/openscope/openscope/issues/175)
- Fixes arrival pattern that was using an array of fix names instead of a routeString. [#174](https://github.com/openscope/openscope/issues/174)
- Updates `wmkk` StandardRoute definition to include at least one fixname [#173](https://github.com/openscope/openscope/issues/173)


## 4.0.0 (January 26, 2017)
---
### Major
- Restructures `src` files into `client` and `server` folders. [#220](https://github.com/n8rzz/atc/issues/220)
- Updates Node to version 7.0.0 [#184](https://github.com/n8rzz/atc/issues/184)
- Moves aircraft command logic from `AircraftInstanceModel` to new `AircraftCommander` class [#181](https://github.com/n8rzz/atc/issues/181)
- Adds `spawnPatterns` to airport json and vastly simplifies aircraft creation. Work on this issue ended up resolving many other smaller issues listed below. [#243](https://github.com/n8rzz/atc/issues/243)
  - Restructure `Airport.departures` to utilize routes [#229](https://github.com/n8rzz/atc/issues/229)
  - Abstract inline fix object out of ArrivalBase [#56](https://github.com/n8rzz/atc/issues/56)
  - Simplify creation of arrival aircraft [#27](https://github.com/n8rzz/atc/issues/27)
  - Include airline id in airline json [#242](https://github.com/n8rzz/atc/issues/242)
  - Create SpawnCollection, SpawnModel and SpawnScheduler classes [#235](https://github.com/n8rzz/atc/issues/235)
  - Circular reference in airportModel.departures.airport [#28](https://github.com/n8rzz/atc/issues/28)
  - Circular reference in airportModel.departures.airport [#28](https://github.com/n8rzz/atc/issues/28)

### Minor
- Changes `AircraftStripView` text outputs to be all uppercase [#193](https://github.com/n8rzz/atc/issues/193)
- Ensures proper removal of all `AircraftConflict` instances involving an aircraft that has been removed from the simulation [#133](https://github.com/n8rzz/atc/issues/133)
    - Originally reported under [zlsa#734](https://github.com/zlsa/atc/issues/734)
- Changes the names from having the flags in their name by adding WIP variable to the `AIRPORT_LOAD_LIST` in `airportLoadList` [#205](https://github.com/n8rzz/atc/issues/205)
- Fixes white space in that is displayed from the `AircraftInstanceModel` [#192](https://github.com/n8rzz/atc/issues/192)
- Adds cache to travis build [#233](https://github.com/n8rzz/atc/issues/233)

### Bugfixes
- Resets current indicies when issuing a new star to an arriving aircraft [#104](https://github.com/n8rzz/atc/issues/104) & [#237](https://github.com/n8rzz/atc/issues/237)
    - Originally reported under [zlsa#730](https://github.com/zlsa/atc/issues/730) & [zlsa#768](https://github.com/zlsa/atc/issues/768)


## 3.2.1 (January 2, 2017)
---
### Bugfixes
- Restores behavior of aircraft flying present heading after completing all legs in their flightplan [#206](https://github.com/n8rzz/atc/issues/206)
    - Originally reported in [zlsa#767](https://github.com/zlsa/atc/issues/767)
- Fix wrongful removal of departures from runway queues when arrivals land [#241](https://github.com/n8rzz/atc/issues/241)
    - Originally reported in [zlsa#770](https://github.com/zlsa/atc/issues/770)
- Fix erroneous voice readbacks for altitude command [#240](https://github.com/n8rzz/atc/issues/240)
    - Originally reported in [zlsa#769](https://github.com/zlsa/atc/issues/769)
- Fixes behavior of AircraftConflict in various ways, particularly with removal after deletion of aircraft [#133](https://github.com/n8rzz/atc/issues/133)
    - Originally reported in [zlsa#734](https://github.com/zlsa/atc/issues/734)


## 3.2.0 (December 20, 2016)
---
### Major
* Integrates `sidCollection` and `starCollection` with `RouteModel` within `AircraftInstanceModel` [#53](https://github.com/n8rzz/atc/issues/53)
    - Creates getters for `currentLeg` and `currentWaypoint`
    - Abstracts restrictions logic to live within `Waypoint`
    - Consolidates `runSID()` and `climbViaSid()` logic
- Deprecates `sid` and `star` properties of the `AirportModel` in favor of `sidCollection` and `starCollection` [#54](https://github.com/n8rzz/atc/issues/54)
- Adds [Express](expressjs.com) server to serve static assets and add [travis](travis-ci.org) config file for travis continuous integration [#169](https://github.com/n8rzz/atc/issues/169)
- Rewrites the CommandParser from the ground up [#114](https://github.com/n8rzz/atc/issues/114)
- Removes `Pegjs` and references completing switch to new CommandParser [#216](https://github.com/n8rzz/atc/issues/216)

### Minor
- Implements `modelSourceFactory` and `modelSourcePool` [#77](https://github.com/n8rzz/atc/issues/77)
- Refactors `canvasController.canvas_draw_sids` method to use `airport.sidCollection` instead of `airport.sid` [#144](https://github.com/n8rzz/atc/issues/144)
- Moves properties shared by all `Arrival` types up to `ArrivalBase` [#55](https://github.com/n8rzz/atc/issues/55)
- Removes `$.each()` from `AirportModel` in favor of `_forEach()` and uses `_get()` inside `AircraftModel.parse()` instead of if statements [#52](https://github.com/n8rzz/atc/issues/52)
- Moves creation of Legs and Waypoints to constants instead of as method arguments [#135](https://github.com/n8rzz/atc/issues/135)
- Moves `.parseCoordinate()` out of `PositionModel` and into `unitConverters` [#17](https://github.com/n8rzz/atc/issues/17)
- Moves flight management system files to `FlightManagementSystem` folder [#128](https://github.com/n8rzz/atc/issues/128)
- Adds `RouteModel` to `AircraftInstanceModel.runSTAR` for easier handling of a route string [#163](https://github.com/n8rzz/atc/issues/163)
- Adds static `calculatePosition` method to `PositionModel` and abstracts common functions [#159](https://github.com/n8rzz/atc/issues/159)
- Replaces active airport icao in view with a zulu time clock [#135](https://github.com/n8rzz/atc/issues/135)
- Consolidates test fixtures in fixtures directory [#167](https://github.com/n8rzz/atc/issues/167)
* Addresses issue with video maps being drawn incorrectly. [#176](https://github.com/n8rzz/atc/issues/176)
    - Updates `PositionModel` to run all calculations through the static `.calculatePosition()` method and vastly simplifies internal logic.
- Refactors the the function names in `FixCollection` to better fit their function. `init()` to `addItems()` and `destroy()` to `removeItems()` [#186] (https://github.com/n8rzz/atc/issues/186)
- Adds gulp-cli and adds [tools readme](tools/README.md) link to gulp issues with Windows [#194](https://github.com/n8rzz/atc/issues/194)
- Changes `routeString` to `routeCode` in `RouteModel` and moves `.toUpperCase()` from the getter to `.init()` [#188] (https://github.com/n8rzz/atc/issues/188)
- Updates `StandardRouteModel` to throw when entry/exit point doesn't exist within a collection and updates `.setDepartureRunway()` to send the `routeCode` to `Leg` on instantiation [#175](https://github.com/n8rzz/atc/issues/175)
- Prevents collision detection for aircraft that are outside of our airspace [#134](https://github.com/n8rzz/atc/issues/134)
    - Originally reported under [#736](https://github.com/zlsa/atc/issues/736)
- Escape clears commands but not callsign if commands are present [#211] (https://github.com/n8rzz/atc/issues/211)
    - Originally reported under [#763](https://github.com/zlsa/atc/issues/763)

### Bugfixes
- Moves `_comment` blocks in airport json file to be within object the are describing [#145](https://github.com/n8rzz/atc/issues/145)
- Streamlines flight number generation and adds new method to add new callsigns to the existing list [#151](https://github.com/n8rzz/atc/issues/151)
- Adds `_isNumber` check instead of `!magneticNorth` inside `PositionModel.calculateRelativePosition()` and the `AirspaceModel` constructor. [#182](https://github.com/n8rzz/atc/issues/182)
    - Originally reported under [#754](https://github.com/zlsa/atc/issues/754)
- Adds additional handling to `StandardRouteModel._buildEntryAndExitCollections` to handle case where `entryPoints` and `exitPoints` don't exist in the `airport.sids` definition [#196](https://github.com/n8rzz/atc/issues/196)
    - Originally reported under [#760](https://github.com/zlsa/atc/issues/760)
- Ensures proper removal of aircraft from the runway queue(s) when that aircraft has been deleted. [#132](https://github.com/n8rzz/atc/issues/132)
    - Originally reported under [#706](https://github.com/zlsa/atc/issues/706)


## 3.1.0 (November 20, 2016)
---
### Major
- Adds `FixModel` and static class `FixCollection` for reasoning about airport fixes [#18](https://github.com/n8rzz/atc/issues/18)
- Adds `StandardRoute` classes reasoning about SIDs and STARs [#19](https://github.com/n8rzz/atc/issues/19)
- Moves `airlineController` and `aircraftController` to instantiate from within `airportController` instead from `App` [#82](https://github.com/n8rzz/atc/issues/82)
- Enable airport load without bundling and moves `airportLoadList.js` out of the `src` folder [#88](https://github.com/n8rzz/atc/issues/88)
- Updates score calculations and how they are recorded [#96](https://github.com/n8rzz/atc/issues/96)

### Minor
- Correct casing for Arrival and Departure factories [#41](https://github.com/n8rzz/atc/issues/41)
- Rename `AreaModel` to `AirspaceModel` [#36](https://github.com/n8rzz/atc/issues/36)
- Changes `StandardRoute` property name `icao` to `identifier` [#57](https://github.com/n8rzz/atc/issues/57)
- Introduce early exit for airport load when airport data is not complete [#44](https://github.com/n8rzz/atc/issues/44)
- Adds [git-flow](tools/documentation/git-flow-process.md) strategy document [#60](https://github.com/n8rzz/atc/issues/60)
- Adds `BaseModel` [#100](https://github.com/n8rzz/atc/issues/100)
- Adds `BaseCollection` [#101](https://github.com/n8rzz/atc/issues/101)

### Bugfixes
- WMKK has misnamed star name [#45](https://github.com/n8rzz/atc/issues/45)
- Updates spelling in `.convertMinutesToSeconds[)` [#58](https://github.com/n8rzz/atc/issues/58)
- Future aircraft path, when on ILS, wrong width [#75](https://github.com/n8rzz/atc/issues/75)
- `areas` is undefined in `AirportModel` [#90](https://github.com/n8rzz/atc/issues/90)
- `FixCollection.init()` does not clear current `_items` if any exist [#91](https://github.com/n8rzz/atc/issues/91)
- Aircraft strips show arrival airport in uppercase [#108](https://github.com/n8rzz/atc/issues/108)
- Updates `FixCollection.findFixByName()` to accept upper, mixed, or lower case fix name [#109](https://github.com/n8rzz/atc/issues/109)
- Switching to a previously loaded airport does not clear previous airport fixes [#115](https://github.com/n8rzz/atc/issues/115)
- Fixes `parseElevation()` so that it does not return NaN when it is given the string `'Infinity'` [#191] (https://github.com/n8rzz/atc/issues/191)
    - Originally reported under [#756](https://github.com/zlsa/atc/issues/756)<|MERGE_RESOLUTION|>--- conflicted
+++ resolved
@@ -6,7 +6,7 @@
 - Adds object helper class for object validation  [#191](https://github.com/openscope/openscope/issues/191)
 - Add capability for fly-over fixes in route strings [#19](https://github.com/openscope/openscope/issues/19)
 - Adds squawk/sq command [#372](https://github.com/openscope/openscope/issues/372)
-
+- Adds the ability to call an airplane by its callsign [#40](https://github.com/openscope/openscope/issues/40)
 
 
 
@@ -18,12 +18,7 @@
 - Prevent NaNs being passed on if invalid altitude is given [#424](https://github.com/openscope/openscope/issues/424)
 - Fixes coordinate letter issues at RJBB, OSDI, OTHH [#325](https://github.com/openscope/openscope/issues/325)
 
-<<<<<<< HEAD
-### Features
-- Adds the ability to call an airplane by its callsign [#40](https://github.com/openscope/openscope/issues/40)
-- Enumerate magic number in RunwayModel [#269](https://github.com/openscope/openscope/issues/269)
-=======
->>>>>>> 0a1028de
+
 
 
 
