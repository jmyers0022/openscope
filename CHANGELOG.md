## 3.3.0 (January 20, 2017)
---
### Major
- Restructures `src` files into `client` and `server` folders. [#220](https://github.com/n8rzz/atc/issues/220)
- Updates Node to version 7.0.0 [#184](https://github.com/n8rzz/atc/issues/184)









### Minor
- Ensures proper removal of all `AircraftConflict` instances involving an aircraft that has been removed from the simulation [#133](https://github.com/n8rzz/atc/issues/133)
    - Originally reported under [zlsa#734](https://github.com/zlsa/atc/issues/734)
<<<<<<< HEAD
- Changes the names from haveing the flags in their name  by adding WIP variable to the `AIRPORT_LOAD_LIST` in `airportLoadList` [#205](https://github.com/n8rzz/atc/issues/205)
=======
- Adds cache to travis build [#233](https://github.com/n8rzz/atc/issues/233)

>>>>>>> dff2d98d







### Bugfixes










## 3.2.0 (December 20, 2016)
---
### Major
* Integrates `sidCollection` and `starCollection` with `RouteModel` within `AircraftInstanceModel` [#53](https://github.com/n8rzz/atc/issues/53)
    - Creates getters for `currentLeg` and `currentWaypoint`
    - Abstracts restrictions logic to live within `Waypoint`
    - Consolidates `runSID()` and `climbViaSid()` logic
- Deprecates `sid` and `star` properties of the `AirportModel` in favor of `sidCollection` and `starCollection` [#54](https://github.com/n8rzz/atc/issues/54)
- Adds [Express](expressjs.com) server to serve static assets and add [travis](travis-ci.org) config file for travis continuous integration [#169](https://github.com/n8rzz/atc/issues/169)
- Rewrites the CommandParser from the ground up [#114](https://github.com/n8rzz/atc/issues/114)
- Removes `Pegjs` and references completing switch to new CommandParser [#216](https://github.com/n8rzz/atc/issues/216)

### Minor
- Implements `modelSourceFactory` and `modelSourcePool` [#77](https://github.com/n8rzz/atc/issues/77)
- Refactors `canvasController.canvas_draw_sids` method to use `airport.sidCollection` instead of `airport.sid` [#144](https://github.com/n8rzz/atc/issues/144)
- Moves properties shared by all `Arrival` types up to `ArrivalBase` [#55](https://github.com/n8rzz/atc/issues/55)
- Removes `$.each()` from `AirportModel` in favor of `_forEach()` and uses `_get()` inside `AircraftModel.parse()` instead of if statements [#52](https://github.com/n8rzz/atc/issues/52)
- Moves creation of Legs and Waypoints to constants instead of as method arguments [#135](https://github.com/n8rzz/atc/issues/135)
- Moves `.parseCoordinate()` out of `PositionModel` and into `unitConverters` [#17](https://github.com/n8rzz/atc/issues/17)
- Moves flight management system files to `FlightManagementSystem` folder [#128](https://github.com/n8rzz/atc/issues/128)
- Adds `RouteModel` to `AircraftInstanceModel.runSTAR` for easier handling of a route string [#163](https://github.com/n8rzz/atc/issues/163)
- Adds static `calculatePosition` method to `PositionModel` and abstracts common functions [#159](https://github.com/n8rzz/atc/issues/159)
- Replaces active airport icao in view with a zulu time clock [#135](https://github.com/n8rzz/atc/issues/135)
- Consolidates test fixtures in fixtures directory [#167](https://github.com/n8rzz/atc/issues/167)
* Addresses issue with video maps being drawn incorrectly. [#176](https://github.com/n8rzz/atc/issues/176)
    - Updates `PositionModel` to run all calculations through the static `.calculatePosition()` method and vastly simplifies internal logic.
- Refactors the the function names in `FixCollection` to better fit their function. `init()` to `addItems()` and `destroy()` to `removeItems()` [#186] (https://github.com/n8rzz/atc/issues/186)
- Adds gulp-cli and adds [tools readme](tools/README.md) link to gulp issues with Windows [#194](https://github.com/n8rzz/atc/issues/194)
- Changes `routeString` to `routeCode` in `RouteModel` and moves `.toUpperCase()` from the getter to `.init()` [#188] (https://github.com/n8rzz/atc/issues/188)
- Updates `StandardRouteModel` to throw when entry/exit point doesn't exist within a collection and updates `.setDepartureRunway()` to send the `routeCode` to `Leg` on instantiation [#175](https://github.com/n8rzz/atc/issues/175)
- Prevents collision detection for aircraft that are outside of our airspace [#134](https://github.com/n8rzz/atc/issues/134)
    - Originally reported under [#736](https://github.com/zlsa/atc/issues/736)
- Escape clears commands but not callsign if commands are present [#211] (https://github.com/n8rzz/atc/issues/211)
    - Originally reported under [#763](https://github.com/zlsa/atc/issues/763)

### Bugfixes
- Moves `_comment` blocks in airport json file to be within object the are describing [#145](https://github.com/n8rzz/atc/issues/145)
- Streamlines flight number generation and adds new method to add new callsigns to the existing list [#151](https://github.com/n8rzz/atc/issues/151)
- Adds `_isNumber` check instead of `!magneticNorth` inside `PositionModel.calculatePosition()` and the `AirspaceModel` constructor. [#182](https://github.com/n8rzz/atc/issues/182)
    - Originally reported under [#754](https://github.com/zlsa/atc/issues/754)
- Adds additional handling to `StandardRouteModel._buildEntryAndExitCollections` to handle case where `entryPoints` and `exitPoints` don't exist in the `airport.sids` definition [#196](https://github.com/n8rzz/atc/issues/196)
    - Originally reported under [#760](https://github.com/zlsa/atc/issues/760)
- Ensures proper removal of aircraft from the runway queue(s) when that aircraft has been deleted. [#132](https://github.com/n8rzz/atc/issues/132)
    - Originally reported under [#706](https://github.com/zlsa/atc/issues/706)


## 3.1.0 (November 20, 2016)
---
### Major
- Adds `FixModel` and static class `FixCollection` for reasoning about airport fixes [#18](https://github.com/n8rzz/atc/issues/18)
- Adds `StandardRoute` classes reasoning about SIDs and STARs [#19](https://github.com/n8rzz/atc/issues/19)
- Moves `airlineController` and `aircraftController` to instantiate from within `airportController` instead from `App` [#82](https://github.com/n8rzz/atc/issues/82)
- Enable airport load without bundling and moves `airportLoadList.js` out of the `src` folder [#88](https://github.com/n8rzz/atc/issues/88)
- Updates score calculations and how they are recorded [#96](https://github.com/n8rzz/atc/issues/96)

### Minor
- Correct casing for Arrival and Departure factories [#41](https://github.com/n8rzz/atc/issues/41)
- Rename `AreaModel` to `AirspaceModel` [#36](https://github.com/n8rzz/atc/issues/36)
- Changes `StandardRoute` property name `icao` to `identifier` [#57](https://github.com/n8rzz/atc/issues/57)
- Introduce early exit for airport load when airport data is not complete [#44](https://github.com/n8rzz/atc/issues/44)
- Adds [git-flow](tools/documentation/git-flow-process.md) strategy document [#60](https://github.com/n8rzz/atc/issues/60)
- Adds `BaseModel` [#100](https://github.com/n8rzz/atc/issues/100)
- Adds `BaseCollection` [#101](https://github.com/n8rzz/atc/issues/101)

### Bugfixes
- WMKK has misnamed star name [#45](https://github.com/n8rzz/atc/issues/45)
- Updates spelling in `.convertMinutesToSeconds[)` [#58](https://github.com/n8rzz/atc/issues/58)
- Future aircraft path, when on ILS, wrong width [#75](https://github.com/n8rzz/atc/issues/75)
- `areas` is undefined in `AirportModel` [#90](https://github.com/n8rzz/atc/issues/90)
- `FixCollection.init()` does not clear current `_items` if any exist [#91](https://github.com/n8rzz/atc/issues/91)
- Aircraft strips show arrival airport in uppercase [#108](https://github.com/n8rzz/atc/issues/108)
- Updates `FixCollection.findFixByName()` to accept upper, mixed, or lower case fix name [#109](https://github.com/n8rzz/atc/issues/109)
- Switching to a previously loaded airport does not clear previous airport fixes [#115](https://github.com/n8rzz/atc/issues/115)
- Fixes `parseElevation()` so that it does not return NaN when it is given the string `'Infinity'` [#191] (https://github.com/n8rzz/atc/issues/191)
    - Originally reported under [#756](https://github.com/zlsa/atc/issues/756)<|MERGE_RESOLUTION|>--- conflicted
+++ resolved
@@ -15,12 +15,9 @@
 ### Minor
 - Ensures proper removal of all `AircraftConflict` instances involving an aircraft that has been removed from the simulation [#133](https://github.com/n8rzz/atc/issues/133)
     - Originally reported under [zlsa#734](https://github.com/zlsa/atc/issues/734)
-<<<<<<< HEAD
-- Changes the names from haveing the flags in their name  by adding WIP variable to the `AIRPORT_LOAD_LIST` in `airportLoadList` [#205](https://github.com/n8rzz/atc/issues/205)
-=======
+- Changes the names from having the flags in their name by adding WIP variable to the `AIRPORT_LOAD_LIST` in `airportLoadList` [#205](https://github.com/n8rzz/atc/issues/205)
 - Adds cache to travis build [#233](https://github.com/n8rzz/atc/issues/233)
 
->>>>>>> dff2d98d
 
 
 
