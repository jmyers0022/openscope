# 6.8.0 (December 1, 2018)
### New Features





### Bugfixes
<<<<<<< HEAD
- [#1099](https://github.com/openscope/openscope/issues/1099) - Fix wrong B747 entry in Turkish Airlines file
- [#1104](https://github.com/openscope/openscope/issues/1104) - Fix console warnings for removing StripViewModel which doesn't exist
- [#1103](https://github.com/openscope/openscope/issues/1103) - Fix pressing ESC doesn't fully clear the command bar
- [#1149](https://github.com/openscope/openscope/issues/1149) - Ensure all flight strips are removed when switching to another airport
- [#155](https://github.com/openscope/openscope/issues/155) - Accept entrail property in spawnPatternModel
=======
>>>>>>> 7a1446ae





### Enhancements & Refactors





# 6.7.0 (November 1, 2018)
### New Features
- [#1033](https://github.com/openscope/openscope/issues/1033) - Add support for overflights
- [#793](https://github.com/openscope/openscope/issues/793) - Add AIRAC airport file key and system command
- [#1017](https://github.com/openscope/openscope/issues/1017) - Add more GA aircraft

### Bugfixes
- [#1099](https://github.com/openscope/openscope/issues/1099) - Fix wrong B747 entry in Turkish Airlines file
- [#1104](https://github.com/openscope/openscope/issues/1104) - Fix console warnings for removing StripViewModel which doesn't exist
- [#1103](https://github.com/openscope/openscope/issues/1103) - Fix pressing ESC doesn't fully clear the command bar
- [#1149](https://github.com/openscope/openscope/issues/1149) - Ensure all flight strips are removed when switching to another airport
- [#1152](https://github.com/openscope/openscope/issues/1152) - Fix GameClockView crashes sim in Firefox

### Enhancements & Refactors
- [#1108](https://github.com/openscope/openscope/issues/1108) - Overhaul of KLAS
- [#794](https://github.com/openscope/openscope/issues/794) - Bring KMIA back into compliance with the airport specs
- [1123](https://github.com/openscope/openscope/issues/1123) - Make runway mandatory in "taxi" command
- [#1112](https://github.com/openscope/openscope/issues/1112) - Cleanup of eslint errors and warnings
- [#1138](https://github.com/openscope/openscope/issues/1138) - Remove contributors block from package.json
- [#696](https://github.com/openscope/openscope/issues/696) - Default canvas theme no longer hardcoded in CanvasController
- [#1144](https://github.com/openscope/openscope/issues/1144) - Move calculateSpawnHeading to SpawnPattenModel
- [#1142](https://github.com/openscope/openscope/pull/1142) - Update documentation for taxi command
- [#966](https://github.com/openscope/openscope/pull/966) - Improve terrain generation documentation
- [#1133](https://github.com/openscope/openscope/issues/1133) - Improve InputController class


# 6.6.0 (October 1, 2018)
### New Features
- [#989](https://github.com/openscope/openscope/issues/989) - Add in Austin Bergstrom International Airport
- [#1090](https://github.com/openscope/openscope/issues/1090) - Add Tecnam P92 Aircraft

### Bugfixes
- [#1086](https://github.com/openscope/openscope/issues/1086) - Update P28A Climb rate fm 2000ft/m to 700ft/m
- [#1034](https://github.com/openscope/openscope/issues/1034) - Fix waypoint time-to-turn calculations to ensure smooth turns
- [#935](https://github.com/openscope/openscope/issues/935) - Prevent aircraft from skipping fixes that require tight turns
- [#870](https://github.com/openscope/openscope/issues/870) - Fix unusable runway bug after changing one aircraft's departure runway
- [#1101](https://github.com/openscope/openscope/issues/1101) - Fix console error caused by vector waypoints

### Enhancements & Refactors
- [1077](https://github.com/openscope/openscope/issues/1077) - Update flight strips view by separating arrival and departure strips
- [#1074](https://github.com/openscope/openscope/issues/1074) - Update link to "aircraft separation rules" in scoring.md
- [#111](https://github.com/openscope/openscope/issues/111) - Draw STARs on scope like we do with SIDs


# 6.5.0 (September 1, 2018)
### New Features
- [#206](https://github.com/openscope/openscope/issues/206) - Add Bucharest Henri Coandǎ International Airport (LROP)

### Bugfixes
- [#994](https://github.com/openscope/openscope/issues/994) - fix "Aircraft vectored off ILS maintain over-precise altitude"
- [#1048](https://github.com/openscope/openscope/issues/1048) - fix "Aircrafts do not land after ILS clearance" because runway is not part of their STAR
- [#1044](https://github.com/openscope/openscope/issues/1044) - fix aircrafts drift off ILS localizer during final approach causing "strange behaviour after landing"
- [#1047](https://github.com/openscope/openscope/issues/1047) - fix "Flight number 5000 pronounced incorrectly"
- [#993](https://github.com/openscope/openscope/issues/993) - fix Arrivals exiting and reentering airspace causes error about missing strip
- [#724](https://github.com/openscope/openscope/issues/724) - fix settings modal doesn't add active class to control icon
- [#421](https://github.com/openscope/openscope/issues/421) - Add missing keys to spawnPatternModelJsonValidator
- [#836](https://github.com/openscope/openscope/issues/836) - Fix "hold in STAR procedure isn't working"

### Enhancements & Refactors
- [#933](https://github.com/openscope/openscope/issues/933) - Revival of Istanbul Atatürk Airport (LTBA)
- [#1053](https://github.com/openscope/openscope/issues/1053) Add optional altitude argument for 'descend via STAR' command
- [#1071](https://github.com/openscope/openscope/issues/1071) Add optional altitude argument for 'climb via SID' command


# 6.4.0 (August 1, 2018)
### New Features
- [#403](https://github.com/openscope/openscope/issues/403) - Add Flughafen Düsseldorf (Düsseldorf Airport, EDDL)

### Bugfixes
- [#1018](https://github.com/openscope/openscope/issues/1018) - Fix "leaving airspace without proper clearance" bug at KSEA
- [#915](https://github.com/openscope/openscope/issues/915) - Change passing/diverging separation logic to use assigned heading, not ground track heading
- [#38](https://github.com/openscope/openscope/issues/38) - Fix issues with localizer interception
    - prevents aircraft from spinning in circles (in most cases we're seeing)
    - ensures descents below assigned altitude do not begin until established on the localizer
    - penalizes localizer interception above glideslope
    - triggers go-arounds at final approach fix if not established on both localizer and glideslope
- [#1030](https://github.com/openscope/openscope/issues/1030) - Fix background color of options menu dropdowns

### Enhancements & Refactors
- [#1005](https://github.com/openscope/openscope/issues/1005) - Minor updates to KRDU
- [#1023](https://github.com/openscope/openscope/issues/1023) - Standardize `openScope` capitalization
- [#949](https://github.com/openscope/openscope/issues/949) - Keep video map clearly visible at all zoom levels
- [#1000](https://github.com/openscope/openscope/issues/1000) - Increase max width of airport selection dialog to permit longer airport names


# 6.3.0 (July 1, 2018)
### New Features
- [#272](https://github.com/openscope/openscope/issues/272) - Add Cincinnati/Northern Kentucky International Airport (KCVG)

### Bugfixes
- [#1008](https://github.com/openscope/openscope/issues/1008) - Correct airline files using old callsign format

### Enhancements & Refactors
- [#938](https://github.com/openscope/openscope/issues/938) - Overhaul of OMDB
- [#94](https://github.com/openscope/openscope/issues/94) - Adds @openscope/validator package with supporting npm script


# 6.2.0 (June 10, 2018)
### New Features
- [#893](https://github.com/openscope/openscope/issues/893) - Add Prague Václav Havel Airport (LKPR)
- [#444](https://github.com/openscope/openscope/issues/444) - Adds option button to toggle video map display
- [#884](https://github.com/openscope/openscope/issues/884) - Add airline files for non-US registration callsigns

### Bugfixes
- [#968](https://github.com/openscope/openscope/issues/968) - Fixed N-numbered GA aircraft having callsign "default" if voice is on
- [#907](https://github.com/openscope/openscope/issues/907) - Updates `SpawnPatternModel` to handle integer or float values for `#rate`
- [#996](https://github.com/openscope/openscope/issues/996) - Add airport guide directory entry for LKPR

### Enhancements & Refactors
- [#956](https://github.com/openscope/openscope/issues/956) - Updated 'descend via STAR' documentation to change mentioning SID to STAR
- [#782](https://github.com/openscope/openscope/issues/782) - Overhaul of KATL
- [#961](https://github.com/openscope/openscope/issues/961) - Updated climb and descent rates using Eurocontrol data
- [#874](https://github.com/openscope/openscope/issues/874) - Continue and clean up following FMS / Route refactor
- [#982](https://github.com/openscope/openscope/issues/982) - Remove empty .gitkeep file
- [#916](https://github.com/openscope/openscope/issues/916) - Consolidates aircraft removal logics, renames AircraftModel#inside_ctr -> AircraftModel#isControllable, simplifies aircraft update logic in AircraftController
- [#972](https://github.com/openscope/openscope/issues/972) - Updated airline fleets to newest data


# 6.1.2 (May 2, 2018)
### Hotfix
- [#953](https://github.com/openscope/openscope/issues/953) - Fix aircraft not descending into airspace when airspace ceiling is below STAR bottom altitude


# 6.1.1 (May 1, 2018)
### Hotfix
- [#950](https://github.com/openscope/openscope/issues/950) - Fix left turn command `t l ###`


# 6.1.0 (May 1, 2018)
### New Features
- [#818](https://github.com/openscope/openscope/issues/818) - Allows selection of only aircraft within controlled airspace
- [#838](https://github.com/openscope/openscope/issues/838) - Add Zürich Airport (LSZH)
- [#24](https://github.com/openscope/openscope/issues/24) - Add command to inform arrivals of assigned landing runway

### Bugfixes
- [#918](https://github.com/openscope/openscope/issues/918) - Fix failed load by verifying "last airport" in loadList before attempting to use it
- [#939](https://github.com/openscope/openscope/issues/939) - Fix airline fleet detection logic that was erroring during spawn of properly declared patterns
- [#899](https://github.com/openscope/openscope/issues/899) - Fix improper merging of routes when divergent waypoint is not in the middle of the leg
- [#940](https://github.com/openscope/openscope/issues/940) - Fixes British Airways fleets; re-adds 'short' fleet and removes historic fleet
- [#947](https://github.com/openscope/openscope/issues/947) - Fix lack of red response for 'land' and update documentation

### Enhancements & Refactors
- [#910](https://github.com/openscope/openscope/issues/910) - Reactivate KBOS and KSTL
- [#856](https://github.com/openscope/openscope/issues/856) - Overhaul of Doha Hamad International Airport (OTHH)
- [#246](https://github.com/openscope/openscope/issues/246) - Overhaul OMAA (Abu Dhabi)
- [#908](https://github.com/openscope/openscope/issues/908) - Minor updates to KSEA
- [#928](https://github.com/openscope/openscope/issues/928) - Minor updates to KPDX
- [#923](https://github.com/openscope/openscope/issues/923) - Overhaul of KABQ
- [#931](https://github.com/openscope/openscope/issues/931) - Minor updates to KDCA
- [#241](https://github.com/openscope/openscope/issues/241) - Overhaul of London Luton Airport (England, United Kingdom)
- [#927](https://github.com/openscope/openscope/issues/927) - Fix climb rates for CRJs
- [#677](https://github.com/openscope/openscope/issues/677) - Add test which ensures all airport JSONs contain valid JSON data (helpful for airport developers)


# 6.0.0 (March 1, 2018)
### Major
- [#809](https://github.com/openscope/openscope/issues/809) - Major reconfiguration of FMS and navigation-related components of the sim

### New Features
- [#108](https://github.com/openscope/openscope/issues/108) - Add Ottawa Macdonald–Cartier International Airport (Canada)
- [#265](https://github.com/openscope/openscope/issues/265) - Add Leeds Bradford Airport (England, United Kingdom)
- [#816](https://github.com/openscope/openscope/issues/816) - Add Kansas City Int'l (KMCI)
- [#819](https://github.com/openscope/openscope/issues/819) - Add Raleigh-Durham Int'l (KRDU)
- [#785](https://github.com/openscope/openscope/issues/785) - Add Pittsburgh International Airport (KPIT)
- [#106](https://github.com/openscope/openscope/issues/106) - Add Halifax Stanfield International Airport (CYHZ)

### Bugfixes
- [#864](https://github.com/openscope/openscope/issues/864) - Resolve console.warning() is not a function (when drawing SIDs), by removing the -ing
- [#879](https://github.com/openscope/openscope/issues/879) - Restore functionality of non-procedural descents to airspace ceiling
- [#895](https://github.com/openscope/openscope/issues/895) - Ensure number-type variables defined in spawn patterns are cast to numbers if provided as strings

### Enhancements & Refactors
- [#840](https://github.com/openscope/openscope/issues/840) - Updates documentation on airport file standards
- [#655](https://github.com/openscope/openscope/issues/655) - Set new standards for airport difficulty levels
- [#529](http://github.com/openscope/openscope/issues/529) - Convert `NavigationLibrary` to a singleton
- [#881](http://github.com/openscope/openscope/issues/881) - Remove nonfunctional airports from load list broken by feature/809
- [#216](https://github.com/openscope/openscope/issues/216) - Overhaul of Ronald Reagan Washington National Airport (DC, USA)
- [#854](https://github.com/openscope/openscope/issues/854) - Overhaul of Manchester International Airport (England, United Kingdom
- [#866](https://github.com/openscope/openscope/issues/866) - Customisation of callsign formats
- [#199](https://github.com/openscope/openscope/issues/199) - Overhaul of Frankfurt Am Main International Airport (Germany)
- [#842](https://github.com/openscope/openscope/issues/842) - Updates KBOS to AIRAC 1802
- [#844](https://github.com/openscope/openscope/issues/844) - Updates KSTL to AIRAC 1802
- [#851](https://github.com/openscope/openscope/issues/851) - Updates KPDX to AIRAC 1802
- [#837](https://github.com/openscope/openscope/issues/837) - Refactors `StripView` classes to not use `$.show()` and `$.hide()`
    - updates css to use `flexbox` instead of the clever `translateY()` tricks.
    - [#885](https://github.com/openscope/openscope/issues/885) - Removes loading indicator and simplifies `LoadingView`
- [#796](https://github.com/openscope/openscope/issues/796) - Updates ENGM (Oslo Airport, Norway)
- [#723](https://github.com/openscope/openscope/issues/723) - Add contribution guidelines document


# 5.7.0 (December 1, 2017)
### Bugfixes
- [#831](https://github.com/openscope/openscope/issues/831) - Add empty video maps to WIP airports to keep them from crashing

### Enhancements & Refactors
- [#823](https://github.com/openscope/openscope/issues/823) - Add restricted and prohibited areas to KSEA
- [#825](https://github.com/openscope/openscope/issues/825) - Updates KSTL to AIRAC 1712
- [#821](https://github.com/openscope/openscope/issues/821) - Updates KDTW to AIRAC 1712
- [#829](https://github.com/openscope/openscope/issues/829) - Updates EDDH (Hamburg Airport, Germnay)
- [#833](https://github.com/openscope/openscope/issues/833) - Updates documentation on airport format
- [#485](https://github.com/openscope/openscope/issues/485) - Updates KLAS (McCarran International Airport, NV)
- [#801](https://github.com/openscope/openscope/issues/801) & [#802](https://github.com/openscope/openscope/issues/802) - Removed Monarch Airlines and Airberlin


# 5.6.1 (November 1, 2017)
### Hotfix
- [#814](https://github.com/openscope/openscope/issues/814) - Fix severe canvas bug for airports with runways that don't draw extended centerlines


# 5.6.0 (November 1, 2017)
### New Features
- [#647](https://github.com/openscope/openscope/issues/647) - Add Tampa Intl. (KTPA)
- [#107](https://github.com/openscope/openscope/issues/107) - Add Theodore Francis Green Memorial State Airport (Providence, US)
- [#559](https://github.com/openscope/openscope/issues/559) - New Airport: KDTW (Detroit Metropolitan Wayne County Airport, MI)
- [#236](https://github.com/openscope/openscope/issues/236) - Splits canvas into STATIC and DYNAMIC canvases, only drawing updates when there are updates to draw.
    - Moves CanvasController arrow functions to bound class methods

### Bugfixes
- [#667](https://github.com/openscope/openscope/issues/667) - Fix bug where aircraft cleared twice for ILS won't join glideslope
- [#567](https://github.com/openscope/openscope/issues/567) - Fix bug of aircraft descending via STAR to '0' altitude
- [#787](https://github.com/openscope/openscope/issues/787) - `sid` command no longer sets the aircraft's destination property
- [#812](https://github.com/openscope/openscope/issues/812) - Ensure aircraft future path is drawn only when directed by settings menu

### Enhancements & Refactors
- [#755](https://github.com/openscope/openscope/issues/755) - Deprecated the `rate` command
- [#80](https://github.com/openscope/openscope/issues/80) - Add git strategy flow chart to documentation
- [#662](https://github.com/openscope/openscope/issues/662) - Force arrivals with non-altitude-restricted STARs/routes descend at least to ceiling of controlled airspace
- [#725](https://github.com/openscope/openscope/issues/725) - Consolidate GameController timing elements into TimeKeeper
- [#764](https://github.com/openscope/openscope/issues/764) - Fix links in airport guide documentation
- [#768](https://github.com/openscope/openscope/issues/768) - Fix mistake in version number
- [#768](https://github.com/openscope/openscope/issues/768) - Minor renaming of holding related methods in FMS
- [#427](https://github.com/openscope/openscope/issues/427) - Updates KSFO (San Francisco International Airport, CA)
- [#773](https://github.com/openscope/openscope/issues/773) - Updates KABQ to AIRAC 1711
- [#775](https://github.com/openscope/openscope/issues/775) - Updates KSEA to AIRAC 1711
- [#777](https://github.com/openscope/openscope/issues/777) - Updates KSTL to AIRAC 1711
- [#780](https://github.com/openscope/openscope/issues/780) - Updates KBOS to AIRAC 1711
- [#726](https://github.com/openscope/openscope/issues/726) - Adds `CanvasStageModel` class and abstracts canvas dimensions, pan, zoom, and unit translation methods to this new singleton
- [#650](https://github.com/openscope/openscope/issues/650) - Updates KPDX (Portland International Airport, OR)
- [#791](https://github.com/openscope/openscope/issues/791) - Adds useful error message and tests for case when airport file has procedure with improperly defined `draw` segment


# 5.5.1 (October 1, 2017)
### Hotfix
- [#709](https://github.com/openscope/openscope/issues/709) & [#744](https://github.com/openscope/openscope/issues/744) - Checks if the airport in localStorage exists before loading it
- [#710](https://github.com/openscope/openscope/issues/710) & [#744](https://github.com/openscope/openscope/issues/744) - Updates `.eslint` rules to ignore unused `event` and `error` parameters


# 5.5.0 (October 1, 2017)
### New Features
- [#641](https://github.com/openscope/openscope/issues/641) - Add `sa`, `saa`, `sh`, `sah`, `ss`, `sas` commands
- [#14](https://github.com/openscope/openscope/issues/14) - Add toggleable scope command bar, and lays foundation for the Scope, its commands, and its collections of radar targets.
- [#564](https://github.com/openscope/openscope/issues/564) - The mouse button to drag the radar screen is now right click
- [#637](https://github.com/openscope/openscope/issues/637) - Adds Ted Stevens Anchorage Intl. (PANC)

### Bugfixes
- [#683](https://github.com/openscope/openscope/issues/683) - Fix SID Names at MDSD following the screen centre
- [#685](https://github.com/openscope/openscope/issues/685) - Fix the command bar displaying a '?' when the up or down arrow is pressed
- [#699](https://github.com/openscope/openscope/issues/699) - Extends departing spawnPatterns outside the airspace at KSDF to prevent point deduction
- [#704](https://github.com/openscope/openscope/issues/704) - Adds `footer` section to `index.html` and combines former partials `controls` and `score` with the `#command` input
    - updates styles to use flexbox with properly organized children
- [#728](https://github.com/openscope/openscope/issues/728) - Clear radar target collection when changing airports
- [#732](https://github.com/openscope/openscope/issues/732) - Ensure radar targets are removed when aircraft model is deleted
- [#711](https://github.com/openscope/openscope/issues/711) - Ensure game options initialize to correct default values
- [#741](https://github.com/openscope/openscope/issues/741) - Remove call to `AirportController.hasAirport()` in `index.js`
- [#740](https://github.com/openscope/openscope/issues/740) - Changes background-color of settings option selects to transparent
- [#743](https://github.com/openscope/openscope/issues/743) - Updates param passed to RadarTargetCollection from within AircraftController.aircraft_remove(
- [#742](https://github.com/openscope/openscope/issues/742) - Ensure failure message responses are shown in red

### Enhancements & Refactors
- [#679](https://github.com/openscope/openscope/issues/679) - Modifies `StripView` background-color to use rgba instead of hex to allow for a semi-transparent background
- [#657](https://github.com/openscope/openscope/issues/657) - Adds Eric Meyer CSS Reset and updates existing CSS to work without `*` reset
- [#695](https://github.com/openscope/openscope/issues/695) - Stops `console.warn()` spam every frame if terrain is less than zero
- [#670](https://github.com/openscope/openscope/issues/670) - Adds `localStorage.setItem()` to `GameOptions.setOptionByName()` and adds test file for `GameOptions`
- [#452](https://github.com/openscope/openscope/issues/452) - Update airport format document with new properties and requirements
- [#614](https://github.com/openscope/openscope/issues/614) - Update developer documentation regarding git strategy
- [#717](https://github.com/openscope/openscope/issues/717) - Execute scope command by clicking radar target
- [#296](https://github.com/openscope/openscope/issues/296) - Adds `TimeKeeper` singleton and moves `App.incrementFrame()` logic to this new class
- [#721](https://github.com/openscope/openscope/issues/721) - Removed the `version` command
- [#527](https://github.com/openscope/openscope/issues/527) - Updates Shannon (EINN) - Updated all procedures, added video map and terrain, updated traffic
- [#707](https://github.com/openscope/openscope/issues/707) - Makes first pass at `CanvasController` refactor
    - adds `TimeKeeper` singleton to make time tracking easier to manage
    - moves logic to update properties of the `CanvasController` to live within the `CanvasController` and happen via triggered events
    - sets the stage for next round of `CanvasController` updates by adding `CANVAS_NAME` enum to be used when creating canvas elements
- [#29](https://github.com/openscope/openscope/issues/29) - Add airport guide files and start ksea as an example
- [#354](https://github.com/openscope/openscope/issues/354) - Ensure tutorial selects departure aircraft
- [#718](https://github.com/openscope/openscope/issues/718) - Add documentation and tutorial section for scope commands
- [#630](https://github.com/openscope/openscope/issues/630) - Update UI green colors to match default blue theme
- [#326](https://github.com/openscope/openscope/issues/326) - Checks if an aircraft can reach assigned altitude/speed


# 5.4.1 (September 2, 2017)
### Hotfix
- [#327](https://github.com/openscope/openscope/issues/327) - Fix WIP airports which fail to load due to improper procedure formatting


# 5.4.0 (September 1, 2017)
### New Features
- [#327](https://github.com/openscope/openscope/issues/327) - Add Albuquerque Sunport (KABQ)
- [#541](https://github.com/openscope/openscope/issues/541) - Add Hartsfield–Jackson Atlanta Intl. (KATL)
- [#557](https://github.com/openscope/openscope/issues/557) - Add Louisville Intl. (KSDF)
- [#331](https://github.com/openscope/openscope/issues/331) - New Airport: KELP (El Paso International Airport, TX)
- [#349](https://github.com/openscope/openscope/issues/349) - New Airport: KSTL (St. Louis Lambert International Airport, MO)
- [#555](https://github.com/openscope/openscope/issues/555) - New Airport: KTUS (Tuscon International Airport, AZ)
- [#624](https://github.com/openscope/openscope/issues/624) - New Airport: KJAX (Jacksonville International Airport, FL)

### Bugfixes
- [#618](https://github.com/openscope/openscope/issues/618) - Fix VNAV descents on STARs with only "at/above" and "at/below" restrictions
- [#664](https://github.com/openscope/openscope/issues/664) - Updates order of elements in the StripViewTemplate so the FlightRules element is properly floated to the right
- [#659](https://github.com/openscope/openscope/issues/659) - Fix misalignment in airport selection dialog

### Enhancements & Refactors
- [#619](https://github.com/openscope/openscope/issues/619) - Removed index.html as it is generated from templates when run
- [#619](https://github.com/openscope/openscope/issues/619) - Implements new loading screen with new color scheme and animated radar sweep
- [#566](https://github.com/openscope/openscope/issues/566) - Extends departing spawnPatterns outside the airspace at EIDW to prevent point deduction
- [#615](https://github.com/openscope/openscope/issues/615) - Extends departing spawnPatterns outside the airspace at MDSD to prevent point deduction
- [#635](https://github.com/openscope/openscope/issues/635) - Extends departing spawnPatterns outside the airspace at KBOS to prevent point deduction
- [#15](https://github.com/openscope/openscope/issues/15) - Implement scope themes, and changed default theme to blue-based
- [#431](https://github.com/openscope/openscope/issues/431) - Deactivate unused WIP airports from the load list, and add premium flag
- [#7](https://github.com/openscope/openscope/issues/7) - Document airport terrain generation process
- [#653](https://github.com/openscope/openscope/issues/653) - Remove index.html from document root in tools/README.md
- [#640](https://github.com/openscope/openscope/issues/640) - Deprecate the `say route` command
- [#481](https://github.com/openscope/openscope/issues/481) - Adds LESS preprocessor and adds CSS folder structure
- [#639](https://github.com/openscope/openscope/issues/639) - Deprecated `abort` command
- [#365](https://github.com/openscope/openscope/issues/365) - Renamed `index.md` to `commands.md` and added system commands and a TOC
- [#480](https://github.com/openscope/openscope/issues/480) - Consolidate console warnings for missing fixes to single message
- [#516](https://github.com/openscope/openscope/issues/516) - Update Ezeiza (SAEZ) - Updated all procedures, added video map, updated traffic, added new airlines
- [#660](https://github.com/openscope/openscope/issues/660) - Lower spawn altitude for arrivals into MDSD so they can descend in time


# 5.3.0 (August 1, 2017)
### Features
- [#288](https://github.com/openscope/openscope/issues/288) - New airport: MDSD (Las Américas International Airport, Dominican Republic)
    - Includes Terrain and Video map
    - Adds Copa Airlines (CMP) and PAWA Dominicana (PWD)
- [#572](https://github.com/openscope/openscope/issues/572) - Add new openScope emblem vector graphic
- [#484](https://github.com/openscope/openscope/issues/572) - Adds additional meta tags to index.html head
- [#581](https://github.com/openscope/openscope/issues/581) - Adds a link to the full command reference at the end of the tutorial
- [#536](https://github.com/openscope/openscope/issues/536) - The distance separator behind aircraft on ILS is now toggleable
- [#411](https://github.com/openscope/openscope/issues/411) - Removes the blue line "departure window"

### Bugfixes
- [#562](https://github.com/openscope/openscope/issues/562) - Removes inactive danger areas at EIDW
- [#570](https://github.com/openscope/openscope/issues/570) - Make aircraft proceed direct new fix after full reroute
- [#383](https://github.com/openscope/openscope/issues/383) - Recalculate SID/STAR legs when changing assigned runway
- [#510](https://github.com/openscope/openscope/issues/510) - Remove +/-/= zoom hotkey, conflicts with speed
- [#577](https://github.com/openscope/openscope/issues/577) - Correct EGKK's departure fix

### Refactors
- [#586](https://github.com/openscope/openscope/issues/586) - Fix spelling error of `CanvasController` as `ConvasController`
- [#290](https://github.com/openscope/openscope/issues/290) - Remove deprecated fixRadialDist()
- [#593](https://github.com/openscope/openscope/issues/593) - Renamed `MIDDLE_PESS` as `MIDDLE_PRESS` in `InputController`
- [#602](https://github.com/openscope/openscope/issues/602) - Fix instances of misspelling of @param in code docblocks
- [#599](https://github.com/openscope/openscope/issues/599) - Deprecates `gulp server` task and adds `nodemon` package


# 5.2.1 (July 1, 2017)
### Hotfix
- [#549](https://github.com/openscope/openscope/issues/549) - Ensure previously specified directions of turn are not preserved when a new heading instruction is given


# 5.2.0 (July 1, 2017)
### Features
- [#310](https://github.com/openscope/openscope/issues/310) - Add capability for vectors in route strings
- [#138](https://github.com/openscope/openscope/issues/138) - Adds more context to the Model classes by adding an optional input paramater
- [#191](https://github.com/openscope/openscope/issues/191) - Adds object helper class for object validation
- [#402](https://github.com/openscope/openscope/issues/1402) - Renamed AircraftInstanceModel with AircraftModel
- [#19](https://github.com/openscope/openscope/issues/19) - Add capability for fly-over fixes in route strings
- [#372](https://github.com/openscope/openscope/issues/372) - Adds squawk/sq command
- [#40](https://github.com/openscope/openscope/issues/40) - Adds the ability to call an airplane by its callsign
- [#457](https://github.com/openscope/openscope/issues/457) - Adds `EventBus` and `EventModel`
- [#93](https://github.com/openscope/openscope/issues/93) - Adds `RunwayCollection` and `RunwayRelationshipModel` and moves some runway logic to live in these new classes
    - [#312](https://github.com/openscope/openscope/issues/312) - Abstracts headwind/crosswind calculations to RunwayModel
    - [#58](https://github.com/openscope/openscope/issues/58) - Removes circular reference in AirportModel.runway.airportModel
- [#469](https://github.com/openscope/openscope/issues/469) - Updates `SpawnPatternModel` to use the `AirportModel.arrivalRunway` property when gathering waypoint models needed to calculate initial aircraft heading
- [#33](https://github.com/openscope/openscope/issues/33) - Adds support for suffixes in SID and STAR procedures
- [#476](https://github.com/openscope/openscope/issues/476) - Adds game option to include/hide WIP airports in the airport list
- [#285](https://github.com/openscope/openscope/issues/285) - Adds `StripViewController`, `StripViewCollection`, and `StripViewModel` classes
    - Removes progress strip logic from the `AircraftModel`
    - Completely reworks CSS for `StripViewList`
- [#491](https://github.com/openscope/openscope/issues/491) - Adds `.isGroundedFlightPhase()` and implements this helper in `.buildWaypointModelsForProcedure()`
    - This allows for waypointModels to be build from the correct collection based on `flightPhase`
- [#477](https://github.com/openscope/openscope/issues/477) - Updates `AircraftModel.onAirspaceExit()` to look only at the `mcp.headingMode` value
- [#423](https://github.com/openscope/openscope/issues/423) - Adds user setting option to change length of PTL
- [#208](https://github.com/openscope/openscope/issues/208) - Updates Dublin (EIDW) - Improved procedures, added terrain and video map, modified airspace, realistic traffic
- [#508](https://github.com/openscope/openscope/issues/508) - Updates logic to display historical aircraft position for aircraft outside controlled airspace
- [#418](https://github.com/openscope/openscope/issues/418) - Updates development-workflow-procedures, adds Quick Start guide to README and consolidates all documentation in the `documentation` directory
- [#434](https://github.com/openscope/openscope/issues/434) - Adds tests and verifies functionality of non-procedural departures and arrivals (support for direct route strings)
- [#483](https://github.com/openscope/openscope/issues/483) - Adds unique transponder and CID generation methods
- [#137](https://github.com/openscope/openscope/issues/137) - Abstracts non game loop logic into new class `AppController`, which provides facade methods for `App` to call during game loop
- [#72](https://github.com/openscope/openscope/issues/72) - Converts `AirportController`, `GameController` and `UiController` to static classes
    - updates `window` references to these classes
    - updates `prop` references to these classes
- [#32](https://github.com/openscope/openscope/issues/32) - Add support for ranged altitude and speed restrictions in procedures
- [#32](https://github.com/openscope/openscope/issues/32) - Improve VNAV climbs and descents to better comply with restrictions
- [#228](https://github.com/openscope/openscope/issues/228) - Updates Boston Logan Intl. (KBOS) - Updated procedures, added video map and terrain, modified airspace, realistic traffic
- [#535](https://github.com/openscope/openscope/issues/535) - Removes left over references to `AircraftStripView` in `AircraftModel`

### Bugfixes
- [#385](https://github.com/openscope/openscope/issues/385) - Fixes coordinate letter issue at SBGL
- [#424](https://github.com/openscope/openscope/issues/424) - Prevent NaNs being passed on if invalid altitude is given
- [#356](https://github.com/openscope/openscope/issues/356) - Removes fix command from tutorial and replaces it with infomation on 'route', 'Say Route', and 'Proceed Direct'
- [#325](https://github.com/openscope/openscope/issues/325) - Fixes coordinate letter issues at RJBB, OSDI, OTHH
- [#448](https://github.com/openscope/openscope/issues/448) - Removes KBOS fixes from EKCH
- [#492](https://github.com/openscope/openscope/issues/492) - Runway, wind and spawnPattern changes to allow EGNM to operate
- [#467](https://github.com/openscope/openscope/issues/467) - Prevent attempts to access positions of vector waypoints
- [#451](https://github.com/openscope/openscope/issues/451) - Adjusts fix validation for hold/vector/flyover fix names
- [#521](https://github.com/openscope/openscope/issues/521) - Prevents simulator from wrongfully overriding assigned alt/hdg during approach clearances
- [#522](https://github.com/openscope/openscope/issues/522) - Updates `AirportModel.buildRestrictedAreas()` to build the coordinate array with the correct shape
- [#539](https://github.com/openscope/openscope/issues/539) - Adds local reference to `EventBus` inside `AircraftCommander`
- [#344](https://github.com/openscope/openscope/issues/344) - Cancel approach clearances whenever an altitude or heading instruction is given
- [#546](https://github.com/openscope/openscope/issues/546) - Make flight strips show appropriate altitude values


# 5.1.1 (May 12, 2017)
### Hotfix
- [#458](https://github.com/openscope/openscope/issues/458) - Fixes or removes from load list all airports that fail to load


# 5.1.0 (May 1, 2017)
### Features
- [#316](https://github.com/openscope/openscope/issues/316) - adds [deployment-checklist](tools/documentation/deployment-checklist.md) document
- [#184](https://github.com/openscope/openscope/issues/184) - Updates the airport-format.md file
- [#374](https://github.com/openscope/openscope/issues/374) - allow for specification of airport's default arrival and departure runway
- [#367](https://github.com/openscope/openscope/issues/367) - adds [airport-file-standards](tools/documentation/deployment-checklist.md) document

### Bugfixes
- [#364](https://github.com/openscope/openscope/issues/364) - Adds additional check for `undefined` in `CommandParser` when adding args to a `CommandModel`
- [#370](https://github.com/openscope/openscope/issues/370) - Deprecates and removes `AircraftController._setDestinationFromRouteOrProcedure()` as it was implemented to maintain a previous api which is no longer used
- [#188](https://github.com/openscope/openscope/issues/188) - Ensure the verbal and text instructions/readbacks state the correct directionality
- [#396](https://github.com/openscope/openscope/issues/396) - Updates Pilot.applyDepartureProcedure() to use RunwayModel correctly
- [#399](https://github.com/openscope/openscope/issues/399) - Updates `fms.getDestinationName()` to return the `fixName` when `currentLeg` is not a procedure
- [#394](https://github.com/openscope/openscope/issues/394) - Fix wrong PTL length and set to 1 minute
- [#404](https://github.com/openscope/openscope/issues/404) - Fixes broken link in [airport-format](tools/documentation/airport-format.md)
- [#395](https://github.com/openscope/openscope/issues/395) - Fix datablock speed to show GS, not IAS
- [#408](https://github.com/openscope/openscope/issues/408) - Ensure red response is given to `rr FIXXA..FIXXB`
- [#410](https://github.com/openscope/openscope/issues/410) - Fix strip update crash for arrivals on vectors


# 5.0.1 (April 24, 2017)
### Hotfix
- [#359](https://github.com/openscope/openscope/issues/359) - Updates `AircraftStripView` to display departure procedures with the correct `NAME.EXIT` shape


# 5.0.0 (April 21, 2017)
### Major
- [#139](https://github.com/openscope/openscope/issues/139) - Refactors FMS
    - This represents a ground-up, from scratch, re-build of the flight management system with new classes: `Fms`, `LegModel`, and `WaypointModel`
    - Introduces the `ModeController` that completely separates Altitude, Heading and Speed settings from the FMS and allowing the FMS to be in charge of the flight plan and any fixRestrictions defined for a given route
    - Adds `Pilot` class that acts as a coordinator layer between the `AircraftCommander`, `AircraftInstanceModel`, `ModeController`, and `Fms`
    - Completely reworks how `Aircraft.target` is calculated
    - Introduces the concept of `flightPhase`, and begins integrating that property in lieu of category (arrival/departure)
    - Adds ability to define hold waypoints with a symbol `@`
    - Splits `PositionModel` into two new classes; `StaticPositionModel` and `DynamicPositionModel`
    - Work on this issue also resolves or invalidates previously recorded issues:
        - [#57](https://github.com/openscope/openscope/issues/57) - `aircraftInstanceModel.fms` has a circular dependency with `aircraftInstanceModel.fms.my_aircraft.fms`
        - [#73](https://github.com/openscope/openscope/issues/73) - Using STAR command to change aircraft's assigned STAR throws errors
        - [#77](https://github.com/openscope/openscope/issues/77) - Abstract current waypoint altitude and speed setting
        - [#78](https://github.com/openscope/openscope/issues/78) - Add Leg to modelSourcePool
        - [#79](https://github.com/openscope/openscope/issues/79) - Refactor fms param out of Leg
        - [#81](https://github.com/openscope/openscope/issues/81) - Extend RouteModel, or add new layer, to handle compound routes
        - [#86](https://github.com/openscope/openscope/issues/86) - Rerouting aircraft causes it to climb to unassigned altitude
        - [#87](https://github.com/openscope/openscope/issues/87) - deprecate `aircraft.eid`
        - [#114](https://github.com/openscope/openscope/issues/114) - Implied holding in route strings
        - [#122](https://github.com/openscope/openscope/issues/122) - Rerouting uncleared aircraft onto SID fails
        - [#123](https://github.com/openscope/openscope/issues/123) - Using "fix" command yields legs with lower case route
        - [#129](https://github.com/openscope/openscope/issues/129) - Create getter in `AircraftInstanceModel` to get the current runway
        - [#144](https://github.com/openscope/openscope/issues/144) - create RouteBuilder class and smooth out RouteModel
        - [#153](https://github.com/openscope/openscope/issues/153) - `fix` command with multiple arguments skips to last fix
        - [#158](https://github.com/openscope/openscope/issues/158) - Add `.hasFix()` method to FixCollection
        - [#197](https://github.com/openscope/openscope/issues/197) - Route amendments will stop altitude changes
        - [#287](https://github.com/openscope/openscope/issues/287) - `StaticPositionModel` and enforcing use of Positions where appropriate

### Features
- [#269](https://github.com/openscope/openscope/issues/269) - Enumerate magic number in RunwayModel
- [#281](https://github.com/openscope/openscope/issues/281) - Replaced old `terrain.svg` file with own work

### Bugfixes
- [#256](https://github.com/openscope/openscope/issues/256) - Standardized indentation in all json files
    - followed up and corrected 2 mistakenly cleared out aircraft files
- [#263](https://github.com/openscope/openscope/issues/259) - Fixes Firefox compatibility issue by changing ajax to getJSON
- [#303](https://github.com/openscope/openscope/issues/303) - Fixes bug with departures at SAME
- [#321](https://github.com/openscope/openscope/issues/321) - Fixes coordinates for PAM at EHAM
- [#340](https://github.com/openscope/openscope/issues/340) - Ensure aircraft reach their targeted speed
- [#342](https://github.com/openscope/openscope/issues/342) - Fixes last-second go-arounds by landing aircraft
- [#346](https://github.com/openscope/openscope/issues/346) - Ensure aircraft follow glideslope
- [#338](https://github.com/openscope/openscope/issues/338) - Fix mispronunciation of grouped numbers '820' as 'eight-twenty-zero'


# 4.1.2 (February 20, 2017)
### Hotfix
- [#252](https://github.com/openscope/openscope/issues/252) - Updates `static.json` to not use ssl


# 4.1.1 (February 20, 2017)
### Hotfix
- [#249](https://github.com/openscope/openscope/issues/249) - Restores spawning of GA aircraft at EDDT


# 4.1.0 (February 20, 2017)
### Major
- [#154](https://github.com/openscope/openscope/issues/154) - Removes GitHub Pages specific files and moves hosting out of GitHub Pages.
- [#230](https://github.com/openscope/openscope/issues/230) - Updates build process to:
    - minify css and javascript and output to `public` directory
    - minify airport json/geojson files and output to `public` directory
    - combine aircraft and airline json files into `aircraft.json` and `airline.json` and output them to the `public` directory
    - copy static assets (fonts and images) to `public` directory
    - introduce [Handlebars](https://www.npmjs.com/package/handlebars-layouts) templates and create `buildMarkup` build process
    - point the local server to the `public` directory`

### Features
- [#109](https://github.com/openscope/openscope/issues/109) - Makes sure the output for sid and star commands are always uppercase.
- [#179](https://github.com/openscope/openscope/issues/179) - Marks all airports as works in progress
- [#166](https://github.com/openscope/openscope/issues/166) - Changes deployment server from Express to Nginx
- [#163](https://github.com/openscope/openscope/issues/163) - Adds javascript minification to build process
    - adds copy task to public directory
    - translates `json_assembler.rb` to `jsonAssembler.js` and adds it to the build process.
- [#222](https://github.com/openscope/openscope/issues/222) - Corrects `icao` of the Boeing 767-400 and also updates the information to Eurocontrol data
- [#224](https://github.com/openscope/openscope/issues/224) - Updates `app.json` to use correct buildpacks
- [#104](https://github.com/openscope/openscope/issues/104) - Overhauls Munich - updates Munich to AIRAC 1702, adds STARs, and adds a realistic traffic flow.
- [#103](https://github.com/openscope/openscope/pull/202) - Adds Tokyo Narita International Airport as per AIRAC 1702
- [#149](https://github.com/openscope/openscope/issues/149) - Fixes an instance of two runways called "34R" in Shanghai Pudong

### Bugfixes
- [#201](https://github.com/openscope/openscope/issues/201) - Adds the required space between 'fh' and its argument in the tutorial
- [#195](https://github.com/openscope/openscope/issues/195) - Updates airline json files to include `icao` key. Updates `AirlineCollection` and `AirlineModel` to handle variable casing of `icao`
- [#207](https://github.com/openscope/openscope/issues/207) - Adds a default position value to `SpawnPatternModel` so aircraft have, at least, a `[0, 0]` starting position
- [#210](https://github.com/openscope/openscope/issues/210) - Ensures data block colored bars are all the same width (3px), regardless of callsign length
- [#210](https://github.com/openscope/openscope/issues/210) - Adds missing `return` in `.generateFlightNumberWithAirlineModel()` that was needed to properly recurse back through the method in the case of a duplicate flight number.
- [#203](https://github.com/openscope/openscope/issues/203) - Updates boolean logic in `App.updateViewControls()` which was evaluating an asynchronous property that, typically, had not finished loading.
- [#148](https://github.com/openscope/openscope/issues/148) - Fixes internal fms error that was breaking the game when issuing holds over present position


# 4.0.1 (January 29, 2017)
### Features
- [#170](https://github.com/openscope/openscope/issues/170) - Adds Openscope favicon

### Bugfixes
- [#176](https://github.com/openscope/openscope/issues/176) - Removes `ALM` and `SVD` arrival patterns from 'EKCH' because there aren't enough fixes to support them
- [#177](https://github.com/openscope/openscope/issues/177) - Updates `entryPoint` and `exitPoint` to be pluralized as is the airport json standard
- [#175](https://github.com/openscope/openscope/issues/175) - Adds `entryPoints` to `gcrr` star route definitions
- [#174](https://github.com/openscope/openscope/issues/174) - Fixes arrival pattern that was using an array of fix names instead of a routeString.
- [#173](https://github.com/openscope/openscope/issues/173) - Updates `wmkk` StandardRoute definition to include at least one fixname


# 4.0.0 (January 26, 2017)
### Major
- [n8rzz/atc#220](https://github.com/n8rzz/atc/issues/220) - Restructures `src` files into `client` and `server` folders.
- [n8rzz/atc#184](https://github.com/n8rzz/atc/issues/184) - Updates Node to version 7.0.0
- [n8rzz/atc#181](https://github.com/n8rzz/atc/issues/181) - Moves aircraft command logic from `AircraftInstanceModel` to new `AircraftCommander` class
- [n8rzz/atc#243](https://github.com/n8rzz/atc/issues/243) - Adds `spawnPatterns` to airport json and vastly simplifies aircraft creation. Work on this issue ended up resolving many other smaller issues listed below.
  - [n8rzz/atc#229](https://github.com/n8rzz/atc/issues/229) - Restructure `Airport.departures` to utilize routes
  - [n8rzz/atc#56](https://github.com/n8rzz/atc/issues/56) - Abstract inline fix object out of ArrivalBase
  - [n8rzz/atc#27](https://github.com/n8rzz/atc/issues/27) - Simplify creation of arrival aircraft
  - [n8rzz/atc#242](https://github.com/n8rzz/atc/issues/242) - Include airline id in airline json
  - [n8rzz/atc#235](https://github.com/n8rzz/atc/issues/235) - Create SpawnCollection, SpawnModel and SpawnScheduler classes
  - [n8rzz/atc#28](https://github.com/n8rzz/atc/issues/28) - Circular reference in airportModel.departures.airport
  - [n8rzz/atc#28](https://github.com/n8rzz/atc/issues/28) - Circular reference in airportModel.departures.airport

### Minor
- [n8rzz/atc#193](https://github.com/n8rzz/atc/issues/193) - Changes `AircraftStripView` text outputs to be all uppercase
- [n8rzz/atc#133](https://github.com/n8rzz/atc/issues/133) - Ensures proper removal of all `AircraftConflict` instances involving an aircraft that has been removed from the simulation
    - Originally reported in [zlsa/atc#734](https://github.com/zlsa/atc/issues/734)
- [n8rzz/atc#205](https://github.com/n8rzz/atc/issues/205) - Changes the names from having the flags in their name by adding WIP variable to the `AIRPORT_LOAD_LIST` in `airportLoadList`
- [n8rzz/atc#192](https://github.com/n8rzz/atc/issues/192) - Fixes white space in that is displayed from the `AircraftInstanceModel`
- [n8rzz/atc#233](https://github.com/n8rzz/atc/issues/233) - Adds cache to travis build

### Bugfixes
- [n8rzz/atc#104](https://github.com/n8rzz/atc/issues/104) & [n8rzz/atc#237](https://github.com/n8rzz/atc/issues/237) - Resets current indicies when issuing a new star to an arriving aircraft
    - Originally reported in [zlsa/atc#730](https://github.com/zlsa/atc/issues/730) & [zlsa/atc#768](https://github.com/zlsa/atc/issues/768)


# 3.2.1 (January 2, 2017)
### Bugfixes
- [n8rzz/atc#206](https://github.com/n8rzz/atc/issues/206) - Restores behavior of aircraft flying present heading after completing all legs in their flightplan
    - Originally reported in [zlsa/atc#767](https://github.com/zlsa/atc/issues/767)
- [n8rzz/atc#241](https://github.com/n8rzz/atc/issues/241) - Fix wrongful removal of departures from runway queues when arrivals land
    - Originally reported in [zlsa/atc#770](https://github.com/zlsa/atc/issues/770)
- [n8rzz/atc#240](https://github.com/n8rzz/atc/issues/240) - Fix erroneous voice readbacks for altitude command
    - Originally reported in [zlsa/atc#769](https://github.com/zlsa/atc/issues/769)
- [n8rzz/atc#133](https://github.com/n8rzz/atc/issues/133) - Fixes behavior of AircraftConflict in various ways, particularly with removal after deletion of aircraft
    - Originally reported in [zlsa/atc#734](https://github.com/zlsa/atc/issues/734)


# 3.2.0 (December 20, 2016)
### Major
* [n8rzz/atc#53](https://github.com/n8rzz/atc/issues/53) - Integrates `sidCollection` and `starCollection` with `RouteModel` within `AircraftInstanceModel`
    - Creates getters for `currentLeg` and `currentWaypoint`
    - Abstracts restrictions logic to live within `Waypoint`
    - Consolidates `runSID()` and `climbViaSid()` logic
- [n8rzz/atc#54](https://github.com/n8rzz/atc/issues/54) - Deprecates `sid` and `star` properties of the `AirportModel` in favor of `sidCollection` and `starCollection`
- [n8rzz/atc#169](https://github.com/n8rzz/atc/issues/169) - Adds [Express](expressjs.com) server to serve static assets and add [travis](travis-ci.org) config file for travis continuous integration
- [n8rzz/atc#114](https://github.com/n8rzz/atc/issues/114) - Rewrites the CommandParser from the ground up
- [n8rzz/atc#216](https://github.com/n8rzz/atc/issues/216) - Removes `Pegjs` and references completing switch to new CommandParser

### Minor
- [n8rzz/atc#77](https://github.com/n8rzz/atc/issues/77) - Implements `modelSourceFactory` and `modelSourcePool`
- [n8rzz/atc#144](https://github.com/n8rzz/atc/issues/144) - Refactors `canvasController.canvas_draw_sids` method to use `airport.sidCollection` instead of `airport.sid`
- [n8rzz/atc#55](https://github.com/n8rzz/atc/issues/55) - Moves properties shared by all `Arrival` types up to `ArrivalBase`
- [n8rzz/atc#52](https://github.com/n8rzz/atc/issues/52) - Removes `$.each()` from `AirportModel` in favor of `_forEach()` and uses `_get()` inside `aircraftInstanceModel.parse()` instead of if statements
- [n8rzz/atc#135](https://github.com/n8rzz/atc/issues/135) - Moves creation of Legs and Waypoints to constants instead of as method arguments
- [n8rzz/atc#17](https://github.com/n8rzz/atc/issues/17) - Moves `.parseCoordinate()` out of `PositionModel` and into `unitConverters`
- [n8rzz/atc#128](https://github.com/n8rzz/atc/issues/128) - Moves flight management system files to `FlightManagementSystem` folder
- [n8rzz/atc#163](https://github.com/n8rzz/atc/issues/163) - Adds `RouteModel` to `AircraftInstanceModel.runSTAR` for easier handling of a route string
- [n8rzz/atc#159](https://github.com/n8rzz/atc/issues/159) - Adds static `calculatePosition` method to `PositionModel` and abstracts common functions
- [n8rzz/atc#135](https://github.com/n8rzz/atc/issues/135) - Replaces active airport icao in view with a zulu time clock
- [n8rzz/atc#167](https://github.com/n8rzz/atc/issues/167) - Consolidates test fixtures in fixtures directory
* [n8rzz/atc#176](https://github.com/n8rzz/atc/issues/176) - Addresses issue with video maps being drawn incorrectly.
    - Updates `PositionModel` to run all calculations through the static `.calculatePosition()` method and vastly simplifies internal logic.
- [n8rzz/atc#186](https://github.com/n8rzz/atc/issues/186) - Refactors the the function names in `FixCollection` to better fit their function. `init()` to `addItems()` and `destroy()` to `removeItems()`
- [n8rzz/atc#194](https://github.com/n8rzz/atc/issues/194) - Adds gulp-cli and adds [tools readme](tools/README.md) link to gulp issues with Windows
- [n8rzz/atc#188](https://github.com/n8rzz/atc/issues/188) - Changes `routeString` to `routeCode` in `RouteModel` and moves `.toUpperCase()` from the getter to `.init()`
- [n8rzz/atc#175](https://github.com/n8rzz/atc/issues/175) - Updates `StandardRouteModel` to throw when entry/exit point doesn't exist within a collection and updates `.setDepartureRunway()` to send the `routeCode` to `Leg` on instantiation
- [n8rzz/atc#134](https://github.com/n8rzz/atc/issues/134) - Prevents collision detection for aircraft that are outside of our airspace
    - Originally reported in [zlsa/atc#736](https://github.com/zlsa/atc/issues/736)
- [n8rzz/atc#211](https://github.com/n8rzz/atc/issues/211) - Escape clears commands but not callsign if commands are present
    - Originally reported in [zlsa/atc#763](https://github.com/zlsa/atc/issues/763)

### Bugfixes
- [n8rzz/atc#145](https://github.com/n8rzz/atc/issues/145) - Moves `_comment` blocks in airport json file to be within object the are describing
- [n8rzz/atc#151](https://github.com/n8rzz/atc/issues/151) - Streamlines flight number generation and adds new method to add new callsigns to the existing list
- [n8rzz/atc#182](https://github.com/n8rzz/atc/issues/182) - Adds `_isNumber` check instead of `!magneticNorth` inside `PositionModel.calculateRelativePosition()` and the `AirspaceModel` constructor.
    - Originally reported in [zlsa/atc#754](https://github.com/zlsa/atc/issues/754)
- [n8rzz/atc#196](https://github.com/n8rzz/atc/issues/196) - Adds additional handling to `StandardRouteModel._buildEntryAndExitCollections` to handle case where `entryPoints` and `exitPoints` don't exist in the `airport.sids` definition
    - Originally reported in [zlsa/atc#760](https://github.com/zlsa/atc/issues/760)
- [n8rzz/atc#132](https://github.com/n8rzz/atc/issues/132) - Ensures proper removal of aircraft from the runway queue(s) when that aircraft has been deleted.
    - Originally reported in [zlsa/atc#706](https://github.com/zlsa/atc/issues/706)


# 3.1.0 (November 20, 2016)
### Major
- [n8rzz/atc#18](https://github.com/n8rzz/atc/issues/18) - Adds `FixModel` and static class `FixCollection` for reasoning about airport fixes
- [n8rzz/atc#19](https://github.com/n8rzz/atc/issues/19) - Adds `StandardRoute` classes reasoning about SIDs and STARs
- [n8rzz/atc#82](https://github.com/n8rzz/atc/issues/82) - Moves `airlineController` and `aircraftController` to instantiate from within `airportController` instead from `App`
- [n8rzz/atc#88](https://github.com/n8rzz/atc/issues/88) - Enable airport load without bundling and moves `airportLoadList.js` out of the `src` folder
- [n8rzz/atc#96](https://github.com/n8rzz/atc/issues/96) - Updates score calculations and how they are recorded

### Minor
- [n8rzz/atc#41](https://github.com/n8rzz/atc/issues/41) - Correct casing for Arrival and Departure factories
- [n8rzz/atc#36](https://github.com/n8rzz/atc/issues/36) - Rename `AreaModel` to `AirspaceModel`
- [n8rzz/atc#57](https://github.com/n8rzz/atc/issues/57) - Changes `StandardRoute` property name `icao` to `identifier`
- [n8rzz/atc#44](https://github.com/n8rzz/atc/issues/44) - Introduce early exit for airport load when airport data is not complete
- [n8rzz/atc#60](https://github.com/n8rzz/atc/issues/60) - Adds [git-flow](tools/documentation/git-flow-process.md) strategy document
- [n8rzz/atc#100](https://github.com/n8rzz/atc/issues/100) - Adds `BaseModel`
- [n8rzz/atc#101](https://github.com/n8rzz/atc/issues/101) - Adds `BaseCollection`

### Bugfixes
- [n8rzz/atc#45](https://github.com/n8rzz/atc/issues/45) - WMKK has misnamed star name
- [n8rzz/atc#58](https://github.com/n8rzz/atc/issues/58) - Updates spelling in `.convertMinutesToSeconds[)`
- [n8rzz/atc#75](https://github.com/n8rzz/atc/issues/75) - Future aircraft path, when on ILS, wrong width
- [n8rzz/atc#90](https://github.com/n8rzz/atc/issues/90) - `areas` is undefined in `AirportModel`
- [n8rzz/atc#91](https://github.com/n8rzz/atc/issues/91) - `FixCollection.init()` does not clear current `_items` if any exist
- [n8rzz/atc#108](https://github.com/n8rzz/atc/issues/108) - Aircraft strips show arrival airport in uppercase
- [n8rzz/atc#109](https://github.com/n8rzz/atc/issues/109) - Updates `FixCollection.findFixByName()` to accept upper, mixed, or lower case fix name
- [n8rzz/atc#115](https://github.com/n8rzz/atc/issues/115) - Switching to a previously loaded airport does not clear previous airport fixes
- [n8rzz/atc#191](https://github.com/n8rzz/atc/issues/191) - Fixes `parseElevation()` so that it does not return NaN when it is given the string `'Infinity'`
    - Originally reported in [zlsa/atc#756](https://github.com/zlsa/atc/issues/756)<|MERGE_RESOLUTION|>--- conflicted
+++ resolved
@@ -6,14 +6,7 @@
 
 
 ### Bugfixes
-<<<<<<< HEAD
-- [#1099](https://github.com/openscope/openscope/issues/1099) - Fix wrong B747 entry in Turkish Airlines file
-- [#1104](https://github.com/openscope/openscope/issues/1104) - Fix console warnings for removing StripViewModel which doesn't exist
-- [#1103](https://github.com/openscope/openscope/issues/1103) - Fix pressing ESC doesn't fully clear the command bar
-- [#1149](https://github.com/openscope/openscope/issues/1149) - Ensure all flight strips are removed when switching to another airport
 - [#155](https://github.com/openscope/openscope/issues/155) - Accept entrail property in spawnPatternModel
-=======
->>>>>>> 7a1446ae
 
 
 
