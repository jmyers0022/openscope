## 5.5.0 (October 1, 2017)
---
### New Features
- Add `sa`, `saa`, `sh`, `sah`, `ss`, `sas` commands [#641](https://github.com/openscope/openscope/issues/641)
- Add toggleable scope command bar, and lays foundation for the Scope, its commands, and its collections of radar targets. [#14](https://github.com/openscope/openscope/issues/14)
- Checks if the airport in localStorage exists before loading it [#709](https://github.com/openscope/openscope/issues/709)
- The mouse button to drag the radar screen is now right click [#564](https://github.com/openscope/openscope/issues/564)



### Bugfixes
- Fix SID Names at MDSD following the screen centre [#683](https://github.com/openscope/openscope/issues/683)
- Fix the command bar displaying a '?' when the up or down arrow is pressed [#685](https://github.com/openscope/openscope/issues/685)
- Extends departing spawnPatterns outside the airspace at KSDF to prevent point deduction [#699](https://github.com/openscope/openscope/issues/699)
- Adds `footer` section to `index.html` and combines former partials `controls` and `score` with the `#command` input [#704](https://github.com/openscope/openscope/issues/704)
    - updates styles to use flexbox with properly organized children
- Clear radar target collection when changing airports [#728](https://github.com/openscope/openscope/issues/728)



### Enhancements & Refactors
- Modifies `StripView` background-color to use rgba instead of hex to allow for a semi-transparent background [#679](https://github.com/openscope/openscope/issues/679)
- Adds Eric Meyer CSS Reset and updates existing CSS to work without `*` reset [#657](https://github.com/openscope/openscope/issues/657)
- Stops `console.warn()` spam every frame if terrain is less than zero [#695](https://github.com/openscope/openscope/issues/695)
- Adds `localStorage.setItem()` to `GameOptions.setOptionByName()` and adds test file for `GameOptions` [#670](https://github.com/openscope/openscope/issues/670)
- Update airport format document with new properties and requirements [#452](https://github.com/openscope/openscope/issues/452)
- Update developer documentation regarding git strategy [#614](https://github.com/openscope/openscope/issues/614)
- Execute scope command by clicking radar target [#717](https://github.com/openscope/openscope/issues/717)
- Adds `TimeKeeper` singleton and moves `App.incrementFrame()` logic to this new class [#296](https://github.com/openscope/openscope/issues/296)
- Removed the `version` command [#721](https://github.com/openscope/openscope/issues/721)
<<<<<<< HEAD
- Makes first pass at `CanvasController` refactor [#707](https://github.com/openscope/openscope/issues/707)
    - adds `TimeKeeper` singleton to make time tracking easier to manage
    - moves logic to update properties of the `CanvasController` to live within the `CanvasController` and happen via triggered events
    - sets the stage for next round of `CanvasController` updates by adding `CANVAS_NAME` enum to be used when creating canvas elements
=======
- Updates Shannon (EINN) - Updated all procedures, added video map and terrain, updated traffic [#527](https://github.com/openscope/openscope/issues/527)
>>>>>>> 0d91f81e



## 5.4.1 (September 2, 2017)
---
### Hotfix
- Fix WIP airports which fail to load due to improper procedure formatting [#327](https://github.com/openscope/openscope/issues/327)


## 5.4.0 (September 1, 2017)
---
### New Features
- New Airport: KABQ (Albuquerque International Sunport, NM) [#327](https://github.com/openscope/openscope/issues/327)
- Add Hartsfield–Jackson Atlanta Intl. (KATL) [#541](https://github.com/openscope/openscope/issues/541)
- Add Louisville Intl. (KSDF) [#557](https://github.com/openscope/openscope/issues/557)
- New Airport: KELP (El Paso International Airport, TX) [#331](https://github.com/openscope/openscope/issues/331)
- New Airport: KSTL (St. Louis Lambert International Airport, MO) [#349](https://github.com/openscope/openscope/issues/349)
- New Airport: KTUS (Tuscon International Airport, AZ) [#555](https://github.com/openscope/openscope/issues/555)
- New Airport: KJAX (Jacksonville International Airport, FL) [#624](https://github.com/openscope/openscope/issues/624)

### Bugfixes
- Fix VNAV descents on STARs with only "at/above" and "at/below" restrictions [#618](https://github.com/openscope/openscope/issues/618)
- Updates order of elements in the StripViewTemplate so the FlightRules element is properly floated to the right [#664](https://github.com/openscope/openscope/issues/664)
- Fix misalignment in airport selection dialog [#659](https://github.com/openscope/openscope/issues/659)

### Enhancements & Refactors
- Removed index.html as it is generated from templates when run [#619](https://github.com/openscope/openscope/issues/619)
- Implements new loading screen with new color scheme and animated radar sweep [#619](https://github.com/openscope/openscope/issues/619)
- Extends departing spawnPatterns outside the airspace at EIDW to prevent point deduction [#566](https://github.com/openscope/openscope/issues/566)
- Extends departing spawnPatterns outside the airspace at MDSD to prevent point deduction [#615](https://github.com/openscope/openscope/issues/615)
- Extends departing spawnPatterns outside the airspace at KBOS to prevent point deduction [#635](https://github.com/openscope/openscope/issues/635)
- Implement scope themes, and changed default theme to blue-based [#15](https://github.com/openscope/openscope/issues/15)
- Deactivate unused WIP airports from the load list, and add premium flag [#431](https://github.com/openscope/openscope/issues/431)
- Document airport terrain generation process [#7](https://github.com/openscope/openscope/issues/7)
- Remove index.html from document root in tools/README.md [#653](https://github.com/openscope/openscope/issues/653)
- Deprecate the `say route` command [#640](https://github.com/openscope/openscope/issues/640)
- Adds LESS preprocessor and adds CSS folder structure [#481](https://github.com/openscope/openscope/issues/481)
- Deprecated `abort` command [#639](https://github.com/openscope/openscope/issues/639)
- Renamed `index.md` to `commands.md` and added system commands and a TOC [#365](https://github.com/openscope/openscope/issues/365)
- Consolidate console warnings for missing fixes to single message [#480](https://github.com/openscope/openscope/issues/480)
- Update Ezeiza (SAEZ) - Updated all procedures, added video map, updated traffic, added new airlines [#516](https://github.com/openscope/openscope/issues/516)
- Lower spawn altitude for arrivals into MDSD so they can descend in time [#660](https://github.com/openscope/openscope/issues/660)


## 5.3.0 (August 1, 2017)
---
### Features
- New airport: MDSD (Las Américas International Airport, Dominican Republic) [#288](https://github.com/openscope/openscope/issues/288)
    - Includes Terrain and Video map
    - Adds Copa Airlines (CMP) and PAWA Dominicana (PWD)
- Add new openScope emblem vector graphic [#572](https://github.com/openscope/openscope/issues/572)
- Adds additional meta tags to index.html head [#484](https://github.com/openscope/openscope/issues/572)
- Adds a link to the full command reference at the end of the tutorial [#581](https://github.com/openscope/openscope/issues/581)
- The distance separator behind aircraft on ILS is now toggleable [#536](https://github.com/openscope/openscope/issues/536)
- Removes the blue line "departure window" [#411](https://github.com/openscope/openscope/issues/411)

### Bugfixes
- Removes inactive danger areas at EIDW [#562](https://github.com/openscope/openscope/issues/562)
- Make aircraft proceed direct new fix after full reroute [#570](https://github.com/openscope/openscope/issues/570)
- Recalculate SID/STAR legs when changing assigned runway [#383](https://github.com/openscope/openscope/issues/383)
- Remove +/-/= zoom hotkey, conflicts with speed [#510](https://github.com/openscope/openscope/issues/510)
- Correct EGKK's departure fix [#577](https://github.com/openscope/openscope/issues/577)

### Refactors
- Fix spelling error of `CanvasController` as `ConvasController` [#586](https://github.com/openscope/openscope/issues/586)
- Remove deprecated fixRadialDist() [#290](https://github.com/openscope/openscope/issues/290)
- Renamed `MIDDLE_PESS` as `MIDDLE_PRESS` in `InputController` [#593](https://github.com/openscope/openscope/issues/593)
- Fix instances of misspelling of @param in code docblocks [#602](https://github.com/openscope/openscope/issues/602)
- Deprecates `gulp server` task and adds `nodemon` package [#599](https://github.com/openscope/openscope/issues/599)


## 5.2.1 (July 1, 2017)
---
### Hotfix
- Ensure previously specified directions of turn are not preserved when a new heading instruction is given [#549](https://github.com/openscope/openscope/issues/549)


## 5.2.0 (July 1, 2017)
---
### Features
- Add capability for vectors in route strings [#310](https://github.com/openscope/openscope/issues/310)
- Adds more context to the Model classes by adding an optional input paramater [#138](https://github.com/openscope/openscope/issues/138)
- Adds object helper class for object validation  [#191](https://github.com/openscope/openscope/issues/191)
- Renamed AircraftInstanceModel with AircraftModel  [#402](https://github.com/openscope/openscope/issues/1402)
- Add capability for fly-over fixes in route strings [#19](https://github.com/openscope/openscope/issues/19)
- Adds squawk/sq command [#372](https://github.com/openscope/openscope/issues/372)
- Adds the ability to call an airplane by its callsign [#40](https://github.com/openscope/openscope/issues/40)
- Adds `EventBus` and `EventModel` [#457](https://github.com/openscope/openscope/issues/457)
- Adds `RunwayCollection` and `RunwayRelationshipModel` and moves some runway logic to live in these new classes [#93](https://github.com/openscope/openscope/issues/93)
    - Abstracts headwind/crosswind calculations to RunwayModel [#312](https://github.com/openscope/openscope/issues/312)
    - Removes circular reference in AirportModel.runway.airportModel [#58](https://github.com/openscope/openscope/issues/58)
- Updates `SpawnPatternModel` to use the `AirportModel.arrivalRunway` property when gathering waypoint models needed to calculate initial aircraft heading [#469](https://github.com/openscope/openscope/issues/469)
- Adds support for suffixes in SID and STAR procedures [#33](https://github.com/openscope/openscope/issues/33)
- Adds game option to include/hide WIP airports in the airport list [#476](https://github.com/openscope/openscope/issues/476)
- Adds `StripViewController`, `StripViewCollection`, and `StripViewModel` classes [#285](https://github.com/openscope/openscope/issues/285)
    - Removes progress strip logic from the `AircraftModel`
    - Completely reworks CSS for `StripViewList`
- Adds `.isGroundedFlightPhase()` and implements this helper in `.buildWaypointModelsForProcedure()` [#491](https://github.com/openscope/openscope/issues/491)
    - This allows for waypointModels to be build from the correct collection based on `flightPhase`
- Updates `AircraftModel.onAirspaceExit()` to look only at the `mcp.headingMode` value [#477](https://github.com/openscope/openscope/issues/477)
- Adds user setting option to change length of PTL [#423](https://github.com/openscope/openscope/issues/423)
- Updates Dublin (EIDW) - Improved procedures, added terrain and video map, modified airspace, realistic traffic [#208](https://github.com/openscope/openscope/issues/208)
- Updates logic to display historical aircraft position for aircraft outside controlled airspace [#508](https://github.com/openscope/openscope/issues/508)
- Updates development-workflow-procedures, adds Quick Start guide to README and consolidates all documentation in the `documentation` directory [#418](https://github.com/openscope/openscope/issues/418)
- Adds tests and verifies functionality of non-procedural departures and arrivals (support for direct route strings) [#434](https://github.com/openscope/openscope/issues/434)
- Adds unique transponder and CID generation methods [#483](https://github.com/openscope/openscope/issues/483)
- Abstracts non game loop logic into new class `AppController`, which provides facade methods for `App` to call during game loop [#137](https://github.com/openscope/openscope/issues/137)
- Converts `AirportController`, `GameController` and `UiController` to static classes [#72](https://github.com/openscope/openscope/issues/72)
    - updates `window` references to these classes
    - updates `prop` references to these classes
- Add support for ranged altitude and speed restrictions in procedures [#32](https://github.com/openscope/openscope/issues/32)
- Improve VNAV climbs and descents to better comply with restrictions [#32](https://github.com/openscope/openscope/issues/32)
- Updates Boston Logan Intl. (KBOS) - Updated procedures, added video map and terrain, modified airspace, realistic traffic [#228](https://github.com/openscope/openscope/issues/228)
- Removes left over references to `AircraftStripView` in `AircraftModel` [#535](https://github.com/openscope/openscope/issues/535)

### Bugfixes
- Fixes coordinate letter issue at SBGL [#385](https://github.com/openscope/openscope/issues/385)
- Prevent NaNs being passed on if invalid altitude is given [#424](https://github.com/openscope/openscope/issues/424)
- Removes fix command from tutorial and replaces it with infomation on 'route', 'Say Route', and 'Proceed Direct' [#356](https://github.com/openscope/openscope/issues/356)
- Fixes coordinate letter issues at RJBB, OSDI, OTHH [#325](https://github.com/openscope/openscope/issues/325)
- Removes KBOS fixes from EKCH [#448](https://github.com/openscope/openscope/issues/448)
- Runway, wind and spawnPattern changes to allow EGNM to operate [#492](https://github.com/openscope/openscope/issues/492)
- Prevent attempts to access positions of vector waypoints [#467](https://github.com/openscope/openscope/issues/467)
- Adjusts fix validation for hold/vector/flyover fix names [#451](https://github.com/openscope/openscope/issues/451)
- Prevents simulator from wrongfully overriding assigned alt/hdg during approach clearances [#521](https://github.com/openscope/openscope/issues/521)
- Updates `AirportModel.buildRestrictedAreas()` to build the coordinate array with the correct shape [#522](https://github.com/openscope/openscope/issues/522)
- Adds local reference to `EventBus` inside `AircraftCommander` [#539](https://github.com/openscope/openscope/issues/539)
- Cancel approach clearances whenever an altitude or heading instruction is given [#344](https://github.com/openscope/openscope/issues/344)
- Make flight strips show appropriate altitude values [#546](https://github.com/openscope/openscope/issues/546)


## 5.1.1 (May 12, 2017)
---
### Hotfix
- Fixes or removes from load list all airports that fail to load [#458](https://github.com/openscope/openscope/issues/458)


## 5.1.0 (May 1, 2017)
---
### Features
- adds [deployment-checklist](tools/documentation/deployment-checklist.md) document [#316](https://github.com/openscope/openscope/issues/316)
- Updates the airport-format.md file [#184](https://github.com/openscope/openscope/issues/184)
- allow for specification of airport's default arrival and departure runway [#374](https://github.com/openscope/openscope/issues/374)
- adds [airport-file-standards](tools/documentation/deployment-checklist.md) document [#367](https://github.com/openscope/openscope/issues/367)

### Bugfixes
- Adds additional check for `undefined` in `CommandParser` when adding args to a `CommandModel` [#364](https://github.com/openscope/openscope/issues/364)
- Deprecates and removes `AircraftController._setDestinationFromRouteOrProcedure()` as it was implemented to maintain a previous api which is no longer used [#370](https://github.com/openscope/openscope/issues/370)
- Ensure the verbal and text instructions/readbacks state the correct directionality [#188](https://github.com/openscope/openscope/issues/188)
- Updates Pilot.applyDepartureProcedure() to use RunwayModel correctly [#396](https://github.com/openscope/openscope/issues/396)
- Updates `fms.getDestinationName()` to return the `fixName` when `currentLeg` is not a procedure [#399](https://github.com/openscope/openscope/issues/399)
- Fix wrong PTL length and set to 1 minute [#394](https://github.com/openscope/openscope/issues/394)
- Fixes broken link in [airport-format](tools/documentation/airport-format.md) [#404](https://github.com/openscope/openscope/issues/404)
- Fix datablock speed to show GS, not IAS [#395](https://github.com/openscope/openscope/issues/395)
- Ensure red response is given to `rr FIXXA..FIXXB` [#408](https://github.com/openscope/openscope/issues/408)
- Fix strip update crash for arrivals on vectors [#410](https://github.com/openscope/openscope/issues/410)


## 5.0.1 (April 24, 2017)
---
### Hotfix
- Updates `AircraftStripView` to display departure procedures with the correct `NAME.EXIT` shape [#359](https://github.com/openscope/openscope/issues/359)


## 5.0.0 (April 21, 2017)
---
### Major
- Refactors FMS [#139](https://github.com/openscope/openscope/issues/139)
    - This represents a ground-up, from scratch, re-build of the flight management system with new classes: `Fms`, `LegModel`, and `WaypointModel`
    - Introduces the `ModeController` that completely separates Altitude, Heading and Speed settings from the FMS and allowing the FMS to be in charge of the flight plan and any fixRestrictions defined for a given route
    - Adds `Pilot` class that acts as a coordinator layer between the `AircraftCommander`, `AircraftInstanceModel`, `ModeController`, and `Fms`
    - Completely reworks how `Aircraft.target` is calculated
    - Introduces the concept of `flightPhase`, and begins integrating that property in lieu of category (arrival/departure)
    - Adds ability to define hold waypoints with a symbol `@`
    - Splits `PositionModel` into two new classes; `StaticPositionModel` and `DynamicPositionModel`
    - Work on this issue also resolves or invalidates previously recorded issues:
        - `aircraftInstanceModel.fms` has a circular dependency with `aircraftInstanceModel.fms.my_aircraft.fms` [#57](https://github.com/openscope/openscope/issues/57)
        - Using STAR command to change aircraft's assigned STAR throws errors [#73](https://github.com/openscope/openscope/issues/73)
        - Abstract current waypoint altitude and speed setting [#77](https://github.com/openscope/openscope/issues/77)
        - Add Leg to modelSourcePool [#78](https://github.com/openscope/openscope/issues/78)
        - Refactor fms param out of Leg [#79](https://github.com/openscope/openscope/issues/79)
        - Extend RouteModel, or add new layer, to handle compound routes [#81](https://github.com/openscope/openscope/issues/81)
        - Rerouting aircraft causes it to climb to unassigned altitude [#86](https://github.com/openscope/openscope/issues/86)
        - deprecate `aircraft.eid` [#87](https://github.com/openscope/openscope/issues/87)
        - Implied holding in route strings [#114](https://github.com/openscope/openscope/issues/114)
        - Rerouting uncleared aircraft onto SID fails [#122](https://github.com/openscope/openscope/issues/122)
        - Using "fix" command yields legs with lower case route [#123](https://github.com/openscope/openscope/issues/123)
        - Create getter in `AircraftInstanceModel` to get the current runway [#129](https://github.com/openscope/openscope/issues/129)
        - create RouteBuilder class and smooth out RouteModel [#144](https://github.com/openscope/openscope/issues/144)
        - `fix` command with multiple arguments skips to last fix [#153](https://github.com/openscope/openscope/issues/153)
        - Add `.hasFix()` method to FixCollection [#158](https://github.com/openscope/openscope/issues/158)
        - Route amendments will stop altitude changes [#197](https://github.com/openscope/openscope/issues/197)
        - `StaticPositionModel` and enforcing use of Positions where appropriate [#287](https://github.com/openscope/openscope/issues/287)

### Features
- Enumerate magic number in RunwayModel [#269](https://github.com/openscope/openscope/issues/269)
- Replaced old `terrain.svg` file with own work [#281](https://github.com/openscope/openscope/issues/281)











### Bugfixes
- Standardized indentation in all json files [#256](https://github.com/openscope/openscope/issues/256)
    - followed up and corrected 2 mistakenly cleared out aircraft files [#259](https://github.com/openscope/openscope/issues/259)
- Fixes Firefox compatibility issue by changing ajax to getJSON  [#263](https://github.com/openscope/openscope/issues/259)
- Fixes bug with departures at SAME [#303](https://github.com/openscope/openscope/issues/303)
- Fixes coordinates for PAM at EHAM [#321](https://github.com/openscope/openscope/issues/321)
- Ensure aircraft reach their targeted speed [#340](https://github.com/openscope/openscope/issues/340)
- Fixes last-second go-arounds by landing aircraft [#342](https://github.com/openscope/openscope/issues/342)
- Ensure aircraft follow glideslope [#346](https://github.com/openscope/openscope/issues/346)
- Fix mispronunciation of grouped numbers '820' as 'eight-twenty-zero' [#338](https://github.com/openscope/openscope/issues/338)


## 4.1.2 (February 20, 2017)
---
### Hotfix
- Updates `static.json` to not use ssl [#252](https://github.com/openscope/openscope/issues/252)


## 4.1.1 (February 20, 2017)
---
### Hotfix
- Restores spawning of GA aircraft at EDDT [#249](https://github.com/openscope/openscope/issues/249)


## 4.1.0 (February 20, 2017)
---
### Major
- Removes GitHub Pages specific files and moves hosting out of GitHub Pages. [#154](https://github.com/openscope/openscope/issues/154)
- Updates build process to: [#230](https://github.com/openscope/openscope/issues/230)
    - minify css and javascript and output to `public` directory
    - minify airport json/geojson files and output to `public` directory
    - combine aircraft and airline json files into `aircraft.json` and `airline.json` and output them to the `public` directory
    - copy static assets (fonts and images) to `public` directory
    - introduce [Handlebars](https://www.npmjs.com/package/handlebars-layouts) templates and create `buildMarkup` build process
    - point the local server to the `public` directory`

### Features
- Makes sure the output for sid and star commands are always uppercase. [#109](https://github.com/openscope/openscope/issues/109)
- Marks all airports as works in progress [#179](https://github.com/openscope/openscope/issues/179)
- Changes deployment server from Express to Nginx [#166](https://github.com/openscope/openscope/issues/166)
- Adds javascript minification to build process [#163](https://github.com/openscope/openscope/issues/163)
    - adds copy task to public directory
    - translates `json_assembler.rb` to `jsonAssembler.js` and adds it to the build process.
- Corrects `icao` of the Boeing 767-400 and also updates the information to Eurocontrol data [#222](https://github.com/openscope/openscope/issues/222)
- Updates `app.json` to use correct buildpacks [#224](https://github.com/openscope/openscope/issues/224)
- Overhauls Munich - updates Munich to AIRAC 1702, adds STARs, and adds a realistic traffic flow. [#104](https://github.com/openscope/openscope/issues/104)
- Adds Tokyo Narita International Airport as per AIRAC 1702 [#103](https://github.com/openscope/openscope/pull/202)
- Fixes an instance of two runways called "34R" in Shanghai Pudong [#149](https://github.com/openscope/openscope/issues/149)

### Bugfixes
- Adds the required space between 'fh' and its argument in the tutorial [#201](https://github.com/openscope/openscope/issues/201)
- Updates airline json files to include `icao` key. Updates `AirlineCollection` and `AirlineModel` to handle variable casing of `icao`  [#195](https://github.com/openscope/openscope/issues/195)
- Adds a default position value to `SpawnPatternModel` so aircraft have, at least, a `[0, 0]` starting position [#207](https://github.com/openscope/openscope/issues/207)
- Ensures data block colored bars are all the same width (3px), regardless of callsign length [#210](https://github.com/openscope/openscope/issues/210)
- Adds missing `return` in `.generateFlightNumberWithAirlineModel()` that was needed to properly recurse back through the method in the case of a duplicate flight number. [#210](https://github.com/openscope/openscope/issues/210)
- Updates boolean logic in `App.updateViewControls()` which was evaluating an asynchronous property that, typically, had not finished loading. [#203](https://github.com/openscope/openscope/issues/203)
- Fixes internal fms error that was breaking the game when issuing holds over present position [#148](https://github.com/openscope/openscope/issues/148)


## 4.0.1 (January 29, 2017)
---
### Features
- Adds Openscope favicon [#170](https://github.com/openscope/openscope/issues/170)

### Bugfixes
- Removes `ALM` and `SVD` arrival patterns from 'EKCH' because there aren't enough fixes to support them [176](https://github.com/openscope/openscope/issues/176)
- Updates `entryPoint` and `exitPoint` to be pluralized as is the airport json standard [#177](https://github.com/openscope/openscope/issues/177)
- Adds `entryPoints` to `gcrr` star route definitions [#175](https://github.com/openscope/openscope/issues/175)
- Fixes arrival pattern that was using an array of fix names instead of a routeString. [#174](https://github.com/openscope/openscope/issues/174)
- Updates `wmkk` StandardRoute definition to include at least one fixname [#173](https://github.com/openscope/openscope/issues/173)


## 4.0.0 (January 26, 2017)
---
### Major
- Restructures `src` files into `client` and `server` folders. [#220](https://github.com/n8rzz/atc/issues/220)
- Updates Node to version 7.0.0 [#184](https://github.com/n8rzz/atc/issues/184)
- Moves aircraft command logic from `AircraftInstanceModel` to new `AircraftCommander` class [#181](https://github.com/n8rzz/atc/issues/181)
- Adds `spawnPatterns` to airport json and vastly simplifies aircraft creation. Work on this issue ended up resolving many other smaller issues listed below. [#243](https://github.com/n8rzz/atc/issues/243)
  - Restructure `Airport.departures` to utilize routes [#229](https://github.com/n8rzz/atc/issues/229)
  - Abstract inline fix object out of ArrivalBase [#56](https://github.com/n8rzz/atc/issues/56)
  - Simplify creation of arrival aircraft [#27](https://github.com/n8rzz/atc/issues/27)
  - Include airline id in airline json [#242](https://github.com/n8rzz/atc/issues/242)
  - Create SpawnCollection, SpawnModel and SpawnScheduler classes [#235](https://github.com/n8rzz/atc/issues/235)
  - Circular reference in airportModel.departures.airport [#28](https://github.com/n8rzz/atc/issues/28)
  - Circular reference in airportModel.departures.airport [#28](https://github.com/n8rzz/atc/issues/28)

### Minor
- Changes `AircraftStripView` text outputs to be all uppercase [#193](https://github.com/n8rzz/atc/issues/193)
- Ensures proper removal of all `AircraftConflict` instances involving an aircraft that has been removed from the simulation [#133](https://github.com/n8rzz/atc/issues/133)
    - Originally reported under [zlsa#734](https://github.com/zlsa/atc/issues/734)
- Changes the names from having the flags in their name by adding WIP variable to the `AIRPORT_LOAD_LIST` in `airportLoadList` [#205](https://github.com/n8rzz/atc/issues/205)
- Fixes white space in that is displayed from the `AircraftInstanceModel` [#192](https://github.com/n8rzz/atc/issues/192)
- Adds cache to travis build [#233](https://github.com/n8rzz/atc/issues/233)

### Bugfixes
- Resets current indicies when issuing a new star to an arriving aircraft [#104](https://github.com/n8rzz/atc/issues/104) & [#237](https://github.com/n8rzz/atc/issues/237)
    - Originally reported under [zlsa#730](https://github.com/zlsa/atc/issues/730) & [zlsa#768](https://github.com/zlsa/atc/issues/768)


## 3.2.1 (January 2, 2017)
---
### Bugfixes
- Restores behavior of aircraft flying present heading after completing all legs in their flightplan [#206](https://github.com/n8rzz/atc/issues/206)
    - Originally reported in [zlsa#767](https://github.com/zlsa/atc/issues/767)
- Fix wrongful removal of departures from runway queues when arrivals land [#241](https://github.com/n8rzz/atc/issues/241)
    - Originally reported in [zlsa#770](https://github.com/zlsa/atc/issues/770)
- Fix erroneous voice readbacks for altitude command [#240](https://github.com/n8rzz/atc/issues/240)
    - Originally reported in [zlsa#769](https://github.com/zlsa/atc/issues/769)
- Fixes behavior of AircraftConflict in various ways, particularly with removal after deletion of aircraft [#133](https://github.com/n8rzz/atc/issues/133)
    - Originally reported in [zlsa#734](https://github.com/zlsa/atc/issues/734)


## 3.2.0 (December 20, 2016)
---
### Major
* Integrates `sidCollection` and `starCollection` with `RouteModel` within `AircraftInstanceModel` [#53](https://github.com/n8rzz/atc/issues/53)
    - Creates getters for `currentLeg` and `currentWaypoint`
    - Abstracts restrictions logic to live within `Waypoint`
    - Consolidates `runSID()` and `climbViaSid()` logic
- Deprecates `sid` and `star` properties of the `AirportModel` in favor of `sidCollection` and `starCollection` [#54](https://github.com/n8rzz/atc/issues/54)
- Adds [Express](expressjs.com) server to serve static assets and add [travis](travis-ci.org) config file for travis continuous integration [#169](https://github.com/n8rzz/atc/issues/169)
- Rewrites the CommandParser from the ground up [#114](https://github.com/n8rzz/atc/issues/114)
- Removes `Pegjs` and references completing switch to new CommandParser [#216](https://github.com/n8rzz/atc/issues/216)

### Minor
- Implements `modelSourceFactory` and `modelSourcePool` [#77](https://github.com/n8rzz/atc/issues/77)
- Refactors `canvasController.canvas_draw_sids` method to use `airport.sidCollection` instead of `airport.sid` [#144](https://github.com/n8rzz/atc/issues/144)
- Moves properties shared by all `Arrival` types up to `ArrivalBase` [#55](https://github.com/n8rzz/atc/issues/55)
- Removes `$.each()` from `AirportModel` in favor of `_forEach()` and uses `_get()` inside `aircraftInstanceModel.parse()` instead of if statements [#52](https://github.com/n8rzz/atc/issues/52)
- Moves creation of Legs and Waypoints to constants instead of as method arguments [#135](https://github.com/n8rzz/atc/issues/135)
- Moves `.parseCoordinate()` out of `PositionModel` and into `unitConverters` [#17](https://github.com/n8rzz/atc/issues/17)
- Moves flight management system files to `FlightManagementSystem` folder [#128](https://github.com/n8rzz/atc/issues/128)
- Adds `RouteModel` to `AircraftInstanceModel.runSTAR` for easier handling of a route string [#163](https://github.com/n8rzz/atc/issues/163)
- Adds static `calculatePosition` method to `PositionModel` and abstracts common functions [#159](https://github.com/n8rzz/atc/issues/159)
- Replaces active airport icao in view with a zulu time clock [#135](https://github.com/n8rzz/atc/issues/135)
- Consolidates test fixtures in fixtures directory [#167](https://github.com/n8rzz/atc/issues/167)
* Addresses issue with video maps being drawn incorrectly. [#176](https://github.com/n8rzz/atc/issues/176)
    - Updates `PositionModel` to run all calculations through the static `.calculatePosition()` method and vastly simplifies internal logic.
- Refactors the the function names in `FixCollection` to better fit their function. `init()` to `addItems()` and `destroy()` to `removeItems()` [#186] (https://github.com/n8rzz/atc/issues/186)
- Adds gulp-cli and adds [tools readme](tools/README.md) link to gulp issues with Windows [#194](https://github.com/n8rzz/atc/issues/194)
- Changes `routeString` to `routeCode` in `RouteModel` and moves `.toUpperCase()` from the getter to `.init()` [#188] (https://github.com/n8rzz/atc/issues/188)
- Updates `StandardRouteModel` to throw when entry/exit point doesn't exist within a collection and updates `.setDepartureRunway()` to send the `routeCode` to `Leg` on instantiation [#175](https://github.com/n8rzz/atc/issues/175)
- Prevents collision detection for aircraft that are outside of our airspace [#134](https://github.com/n8rzz/atc/issues/134)
    - Originally reported under [#736](https://github.com/zlsa/atc/issues/736)
- Escape clears commands but not callsign if commands are present [#211] (https://github.com/n8rzz/atc/issues/211)
    - Originally reported under [#763](https://github.com/zlsa/atc/issues/763)

### Bugfixes
- Moves `_comment` blocks in airport json file to be within object the are describing [#145](https://github.com/n8rzz/atc/issues/145)
- Streamlines flight number generation and adds new method to add new callsigns to the existing list [#151](https://github.com/n8rzz/atc/issues/151)
- Adds `_isNumber` check instead of `!magneticNorth` inside `PositionModel.calculateRelativePosition()` and the `AirspaceModel` constructor. [#182](https://github.com/n8rzz/atc/issues/182)
    - Originally reported under [#754](https://github.com/zlsa/atc/issues/754)
- Adds additional handling to `StandardRouteModel._buildEntryAndExitCollections` to handle case where `entryPoints` and `exitPoints` don't exist in the `airport.sids` definition [#196](https://github.com/n8rzz/atc/issues/196)
    - Originally reported under [#760](https://github.com/zlsa/atc/issues/760)
- Ensures proper removal of aircraft from the runway queue(s) when that aircraft has been deleted. [#132](https://github.com/n8rzz/atc/issues/132)
    - Originally reported under [#706](https://github.com/zlsa/atc/issues/706)


## 3.1.0 (November 20, 2016)
---
### Major
- Adds `FixModel` and static class `FixCollection` for reasoning about airport fixes [#18](https://github.com/n8rzz/atc/issues/18)
- Adds `StandardRoute` classes reasoning about SIDs and STARs [#19](https://github.com/n8rzz/atc/issues/19)
- Moves `airlineController` and `aircraftController` to instantiate from within `airportController` instead from `App` [#82](https://github.com/n8rzz/atc/issues/82)
- Enable airport load without bundling and moves `airportLoadList.js` out of the `src` folder [#88](https://github.com/n8rzz/atc/issues/88)
- Updates score calculations and how they are recorded [#96](https://github.com/n8rzz/atc/issues/96)

### Minor
- Correct casing for Arrival and Departure factories [#41](https://github.com/n8rzz/atc/issues/41)
- Rename `AreaModel` to `AirspaceModel` [#36](https://github.com/n8rzz/atc/issues/36)
- Changes `StandardRoute` property name `icao` to `identifier` [#57](https://github.com/n8rzz/atc/issues/57)
- Introduce early exit for airport load when airport data is not complete [#44](https://github.com/n8rzz/atc/issues/44)
- Adds [git-flow](tools/documentation/git-flow-process.md) strategy document [#60](https://github.com/n8rzz/atc/issues/60)
- Adds `BaseModel` [#100](https://github.com/n8rzz/atc/issues/100)
- Adds `BaseCollection` [#101](https://github.com/n8rzz/atc/issues/101)

### Bugfixes
- WMKK has misnamed star name [#45](https://github.com/n8rzz/atc/issues/45)
- Updates spelling in `.convertMinutesToSeconds[)` [#58](https://github.com/n8rzz/atc/issues/58)
- Future aircraft path, when on ILS, wrong width [#75](https://github.com/n8rzz/atc/issues/75)
- `areas` is undefined in `AirportModel` [#90](https://github.com/n8rzz/atc/issues/90)
- `FixCollection.init()` does not clear current `_items` if any exist [#91](https://github.com/n8rzz/atc/issues/91)
- Aircraft strips show arrival airport in uppercase [#108](https://github.com/n8rzz/atc/issues/108)
- Updates `FixCollection.findFixByName()` to accept upper, mixed, or lower case fix name [#109](https://github.com/n8rzz/atc/issues/109)
- Switching to a previously loaded airport does not clear previous airport fixes [#115](https://github.com/n8rzz/atc/issues/115)
- Fixes `parseElevation()` so that it does not return NaN when it is given the string `'Infinity'` [#191] (https://github.com/n8rzz/atc/issues/191)
    - Originally reported under [#756](https://github.com/zlsa/atc/issues/756)<|MERGE_RESOLUTION|>--- conflicted
+++ resolved
@@ -28,14 +28,11 @@
 - Execute scope command by clicking radar target [#717](https://github.com/openscope/openscope/issues/717)
 - Adds `TimeKeeper` singleton and moves `App.incrementFrame()` logic to this new class [#296](https://github.com/openscope/openscope/issues/296)
 - Removed the `version` command [#721](https://github.com/openscope/openscope/issues/721)
-<<<<<<< HEAD
+- Updates Shannon (EINN) - Updated all procedures, added video map and terrain, updated traffic [#527](https://github.com/openscope/openscope/issues/527)
 - Makes first pass at `CanvasController` refactor [#707](https://github.com/openscope/openscope/issues/707)
     - adds `TimeKeeper` singleton to make time tracking easier to manage
     - moves logic to update properties of the `CanvasController` to live within the `CanvasController` and happen via triggered events
     - sets the stage for next round of `CanvasController` updates by adding `CANVAS_NAME` enum to be used when creating canvas elements
-=======
-- Updates Shannon (EINN) - Updated all procedures, added video map and terrain, updated traffic [#527](https://github.com/openscope/openscope/issues/527)
->>>>>>> 0d91f81e
 
 
 
